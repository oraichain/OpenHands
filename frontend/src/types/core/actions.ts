import { OpenHandsActionEvent } from "./base";
import { ActionSecurityRisk } from "#/state/security-analyzer-slice";

export interface UserMessageAction extends OpenHandsActionEvent<"message"> {
  source: "user";
  args: {
    content: string;
    image_urls: string[];
  };
}

export interface CommandAction extends OpenHandsActionEvent<"run"> {
  source: "agent";
  args: {
    command: string;
    security_risk: ActionSecurityRisk;
    confirmation_state: "confirmed" | "rejected" | "awaiting_confirmation";
    thought: string;
    hidden?: boolean;
  };
}

export interface AssistantMessageAction
  extends OpenHandsActionEvent<"message"> {
  source: "agent";
  args: {
    thought: string;
    image_urls: string[] | null;
    wait_for_response: boolean;
  };
}

export interface IPythonAction extends OpenHandsActionEvent<"run_ipython"> {
  source: "agent";
  args: {
    code: string;
    security_risk: ActionSecurityRisk;
    confirmation_state: "confirmed" | "rejected" | "awaiting_confirmation";
    kernel_init_code: string;
    thought: string;
  };
}

export interface ThinkAction extends OpenHandsActionEvent<"think"> {
  source: "agent";
  args: {
    thought: string;
  };
}

export interface FinishAction extends OpenHandsActionEvent<"finish"> {
  source: "agent";
  args: {
    final_thought: string;
    task_completed: "success" | "failure" | "partial";
    outputs: Record<string, unknown>;
    thought: string;
  };
}

export interface DelegateAction extends OpenHandsActionEvent<"delegate"> {
  source: "agent";
  timeout: number;
  args: {
    agent: "BrowsingAgent";
    inputs: Record<string, string>;
    thought: string;
  };
}

export interface BrowseAction extends OpenHandsActionEvent<"browse"> {
  source: "agent";
  args: {
    url: string;
    thought: string;
  };
}

export interface BrowseInteractiveAction
  extends OpenHandsActionEvent<"browse_interactive"> {
  source: "agent";
  timeout: number;
  args: {
    browser_actions: string;
    thought: string | null;
    browsergym_send_msg_to_user: string;
  };
}

export interface FileReadAction extends OpenHandsActionEvent<"read"> {
  source: "agent";
  args: {
    path: string;
    thought: string;
    security_risk: ActionSecurityRisk | null;
    impl_source?: string;
    view_range?: number[] | null;
  };
}

export interface FileWriteAction extends OpenHandsActionEvent<"write"> {
  source: "agent";
  args: {
    path: string;
    content: string;
    thought: string;
  };
}

export interface FileEditAction extends OpenHandsActionEvent<"edit"> {
  source: "agent";
  args: {
    path: string;
    command?: string;
    file_text?: string | null;
    view_range?: number[] | null;
    old_str?: string | null;
    new_str?: string | null;
    insert_line?: number | null;
    content?: string;
    start?: number;
    end?: number;
    thought: string;
    security_risk: ActionSecurityRisk | null;
    impl_source?: string;
  };
}

export interface RejectAction extends OpenHandsActionEvent<"reject"> {
  source: "agent";
  args: {
    thought: string;
  };
}

<<<<<<< HEAD
export interface MCPAction extends OpenHandsActionEvent<"call_tool_mcp"> {
  source: "agent";
  args: {
    name: string;
    arguments: string;
    thought: string;
    sid: string;
    security_risk: ActionSecurityRisk | null;
  };
  message: string;
}
=======
export interface RecallAction extends OpenHandsActionEvent<"recall"> {
  source: "agent";
  args: {
    recall_type: "workspace_context" | "knowledge";
    query: string;
    thought: string;
  };
}

>>>>>>> b66e04d0
export type OpenHandsAction =
  | UserMessageAction
  | AssistantMessageAction
  | CommandAction
  | IPythonAction
  | ThinkAction
  | FinishAction
  | DelegateAction
  | BrowseAction
  | BrowseInteractiveAction
  | FileReadAction
  | FileEditAction
  | FileWriteAction
  | RejectAction
<<<<<<< HEAD
  | MCPAction;
=======
  | RecallAction;
>>>>>>> b66e04d0
<|MERGE_RESOLUTION|>--- conflicted
+++ resolved
@@ -133,7 +133,6 @@
   };
 }
 
-<<<<<<< HEAD
 export interface MCPAction extends OpenHandsActionEvent<"call_tool_mcp"> {
   source: "agent";
   args: {
@@ -145,7 +144,6 @@
   };
   message: string;
 }
-=======
 export interface RecallAction extends OpenHandsActionEvent<"recall"> {
   source: "agent";
   args: {
@@ -155,7 +153,6 @@
   };
 }
 
->>>>>>> b66e04d0
 export type OpenHandsAction =
   | UserMessageAction
   | AssistantMessageAction
@@ -170,8 +167,5 @@
   | FileEditAction
   | FileWriteAction
   | RejectAction
-<<<<<<< HEAD
-  | MCPAction;
-=======
-  | RecallAction;
->>>>>>> b66e04d0
+  | MCPAction
+  | RecallAction;