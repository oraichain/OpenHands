import { GitRepository, GitUser } from "#/types/git"
import { ApiSettings, PostApiSettings } from "#/types/settings"
import { displayErrorToast } from "#/utils/custom-toast-handlers"
import usePersistStore from "#/zutand-stores/persist-config/usePersistStore"
import { openHands } from "./open-hands-axios"
import {
  AuthenticateResponse,
  Conversation,
  Feedback,
  FeedbackResponse,
  GetConfigResponse,
  GetTrajectoryResponse,
  GetUseCasesItemResponse,
  GetVSCodeUrlResponse,
  GitHubAccessTokenResponse,
  ResultSet,
<<<<<<< HEAD
} from "./open-hands.types"

interface VerifySignatureResponse {
  user: {
    id: string
    publicAddress: string
  }
  token: string
}

interface VerifySignatureRequest {
  signature: string
  message: string
}
=======
  GetTrajectoryResponse,
  GitChangeDiff,
  GitChange,
} from "./open-hands.types";
import { openHands } from "./open-hands-axios";
import { ApiSettings, PostApiSettings } from "#/types/settings";
import { GitUser, GitRepository } from "#/types/git";
>>>>>>> 20bf48b6

class OpenHands {
  /**
   * Retrieve the list of models available
   * @returns List of models available
   */
  static async getModels(): Promise<string[]> {
    const { data } = await openHands.get<string[]>("/api/options/models")
    return data
  }

  /**
   * Retrieve the list of agents available
   * @returns List of agents available
   */
  static async getAgents(): Promise<string[]> {
    const { data } = await openHands.get<string[]>("/api/options/agents")
    const BLACK_LIST = [
      "BrowsingAgent",
      "DummyAgent",
      "VisualBrowsingAgent",
      "FutureTradingAgent",
    ]

    return (data || []).filter((x) => !BLACK_LIST.includes(x))
  }

  /**
   * Retrieve the list of security analyzers available
   * @returns List of security analyzers available
   */
  static async getSecurityAnalyzers(): Promise<string[]> {
    const { data } = await openHands.get<string[]>(
      "/api/options/security-analyzers",
    )
    return data
  }

  static async getConfig(): Promise<GetConfigResponse> {
    const { data } = await openHands.get<GetConfigResponse>(
      "/api/options/config",
    )
    return data
  }

  static async getUseCases(): Promise<GetUseCasesItemResponse> {
    const { data } = await openHands.get<GetUseCasesItemResponse>(
      "/api/options/use-cases",
    )
    return data
  }

  /**
   * Send feedback to the server
   * @param data Feedback data
   * @returns The stored feedback data
   */
  static async submitFeedback(
    conversationId: string,
    feedback: Feedback,
  ): Promise<FeedbackResponse> {
    const url = `/api/conversations/${conversationId}/submit-feedback`
    const { data } = await openHands.post<FeedbackResponse>(url, feedback)
    return data
  }

  /**
   * Authenticate with GitHub token
   * @returns Response with authentication status and user info if successful
   */
  static async authenticate(
    appMode: GetConfigResponse["APP_MODE"],
  ): Promise<boolean> {
    if (appMode === "oss") return true

    const response =
      await openHands.post<AuthenticateResponse>("/api/authenticate")
    return response.status === 200
  }

  /**
   * Get the blob of the workspace zip
   * @returns Blob of the workspace zip
   */
  static async getWorkspaceZip(conversationId: string): Promise<Blob> {
    const url = `/api/conversations/${conversationId}/zip-directory`
    const response = await openHands.get(url, {
      responseType: "blob",
    })
    return response.data
  }

  /**
   * @param code Code provided by GitHub
   * @returns GitHub access token
   */
  static async getGitHubAccessToken(
    code: string,
  ): Promise<GitHubAccessTokenResponse> {
    const { data } = await openHands.post<GitHubAccessTokenResponse>(
      "/api/keycloak/callback",
      {
        code,
      },
    )
    return data
  }

  /**
   * Get the VSCode URL
   * @returns VSCode URL
   */
  static async getVSCodeUrl(
    conversationId: string,
  ): Promise<GetVSCodeUrlResponse> {
    const { data } = await openHands.get<GetVSCodeUrlResponse>(
      `/api/conversations/${conversationId}/vscode-url`,
    )
    return data
  }

  static async getRuntimeId(
    conversationId: string,
  ): Promise<{ runtime_id: string }> {
    const { data } = await openHands.get<{ runtime_id: string }>(
      `/api/conversations/${conversationId}/config`,
    )
    return data
  }

  static async getUserConversations(): Promise<Conversation[]> {
    const { data } = await openHands.get<ResultSet<Conversation>>(
      "/api/conversations?limit=9",
    )
    return data.results
  }

  static async deleteUserConversation(conversationId: string): Promise<void> {
    await openHands.delete(`/api/conversations/${conversationId}`)
  }

  static async updateUserConversation(
    conversationId: string,
    conversation: Partial<Omit<Conversation, "conversation_id">>,
  ): Promise<void> {
    await openHands.patch(`/api/conversations/${conversationId}`, conversation)
  }

  static async createConversation(
    selectedRepository?: GitRepository,
    initialUserMsg?: string,
    imageUrls?: string[],
    replayJson?: string,
  ): Promise<Conversation | undefined> {
    try {
      const body = {
        selected_repository: selectedRepository,
        selected_branch: undefined,
        initial_user_msg: initialUserMsg,
        image_urls: imageUrls,
        replay_json: replayJson,
      }

      const { data } = await openHands.post<Conversation>(
        "/api/conversations",
        body,
      )

      return data
    } catch (error: any) {
      displayErrorToast(
        "response" in error
          ? (error.response?.data?.detail ?? "Error create new conversation")
          : "Error create new conversation",
      )
    }
  }

  static async getConversation(
    conversationId: string,
    isPublic?: boolean | null,
  ): Promise<Conversation | null> {
    const path = isPublic
      ? `/api/options/use-cases/conversations/${conversationId}`
      : `/api/conversations/${conversationId}`
    const { data } = await openHands.get<Conversation | null>(path)

    return data
  }

  /**
   * Get the settings from the server or use the default settings if not found
   */
  static async getSettings(): Promise<ApiSettings> {
    try {
      const { data } = await openHands.get<ApiSettings>("/api/settings")
      return data
    } catch (error) {
      if (error.response.status === 401) {
        const { actions } = usePersistStore.getState()
        actions.reset()
      }
    }
  }

  /**
   * Save the settings to the server. Only valid settings are saved.
   * @param settings - the settings to save
   */
  static async saveSettings(
    settings: Partial<PostApiSettings>,
  ): Promise<boolean> {
    const data = await openHands.post("/api/settings", settings)
    return data.status === 200
  }

  /**
   * Reset user settings in server
   */
  static async resetSettings(): Promise<boolean> {
    const response = await openHands.post("/api/reset-settings")
    return response.status === 200
  }

  static async createCheckoutSession(amount: number): Promise<string> {
    const { data } = await openHands.post(
      "/api/billing/create-checkout-session",
      {
        amount,
      },
    )
    return data.redirect_url
  }

  static async createBillingSessionResponse(): Promise<string> {
    const { data } = await openHands.post(
      "/api/billing/create-customer-setup-session",
    )
    return data.redirect_url
  }

  static async getBalance(): Promise<string> {
    const { data } = await openHands.get<{ credits: string }>(
      "/api/billing/credits",
    )
    return data.credits
  }

  static async getGitUser(): Promise<GitUser> {
    const response = await openHands.get<GitUser>("/api/user/info")

    const { data } = response

    const user: GitUser = {
      id: data.id,
      login: data.login,
      avatar_url: data.avatar_url,
      company: data.company,
      name: data.name,
      email: data.email,
    }

    return user
  }

  static async searchGitRepositories(
    query: string,
    per_page = 5,
  ): Promise<GitRepository[]> {
    const response = await openHands.get<GitRepository[]>(
      "/api/user/search/repositories",
      {
        params: {
          query,
          per_page,
        },
      },
    )

    return response.data
  }

  static async getTrajectory(
    conversationId: string,
  ): Promise<GetTrajectoryResponse> {
    const { data } = await openHands.get<GetTrajectoryResponse>(
      `/api/conversations/${conversationId}/trajectory`,
    )
    return data
  }

  static async logout(appMode: GetConfigResponse["APP_MODE"]): Promise<void> {
    const endpoint =
      appMode === "saas" ? "/api/logout" : "/api/unset-settings-tokens"
    await openHands.post(endpoint)
  }

  /**
   * Verify user's wallet signature and get JWT token
   * @param signature The signature from MetaMask
   * @param publicAddress The public address of the user's wallet
   * @returns The user's public key and JWT token
   */
  static async verifySignature(
    signature: string,
    publicAddress: string,
  ): Promise<VerifySignatureResponse> {
    const { data } = await openHands.post<VerifySignatureResponse>(
      "/api/auth/signup",
      {
        signature,
        publicAddress,
      },
    )
    return data
  }

  /**
   * Get the address for the given network
   * @param network The network to get the address for
   * @returns The address for the given network
   */
  static async getAddressByNetwork(network: string | number): Promise<string> {
    try {
      const { data } = await openHands.get<string>(
        `/api/auth/address-by-network/${network}`,
      )
      return data
    } catch (error) {
      console.error("getAddressByNetwork", error)
      return ""
    }
  }

  /**
   * Change the visibility of a conversation
   * @param conversationId The ID of the conversation
   * @param isPublished Whether the conversation should be publicly visible
   * @returns Whether the request was successful
   */
  static async changeConversationVisibility(
    conversationId: string,
    isPublished: boolean,
  ): Promise<boolean> {
    try {
      const response = await openHands.patch(
        `/api/conversations/${conversationId}/change-visibility`,
        { is_published: isPublished },
      )
      return response.status === 200
    } catch (error) {
      console.error("changeConversationVisibility", error)
      return false
    }
  }

  /**
   * Get the visibility status of a conversation
   * @param conversationId The ID of the conversation
   * @returns Whether the conversation is publicly visible
   */
  static async getConversationVisibility(
    conversationId: string,
  ): Promise<boolean> {
    try {
      const { data } = await openHands.get<boolean>(
        `/api/conversations/${conversationId}/visibility`,
      )
      return data
    } catch (error) {
      console.error("getConversationVisibility", error)
      return false
    }
  }

  static async getGitChanges(conversationId: string): Promise<GitChange[]> {
    const { data } = await openHands.get<GitChange[]>(
      `/api/conversations/${conversationId}/git/changes`,
    );
    return data;
  }

  static async getGitChangeDiff(
    conversationId: string,
    path: string,
  ): Promise<GitChangeDiff> {
    const { data } = await openHands.get<GitChangeDiff>(
      `/api/conversations/${conversationId}/git/diff`,
      {
        params: { path },
      },
    );
    return data;
  }
}

export default OpenHands<|MERGE_RESOLUTION|>--- conflicted
+++ resolved
@@ -14,22 +14,6 @@
   GetVSCodeUrlResponse,
   GitHubAccessTokenResponse,
   ResultSet,
-<<<<<<< HEAD
-} from "./open-hands.types"
-
-interface VerifySignatureResponse {
-  user: {
-    id: string
-    publicAddress: string
-  }
-  token: string
-}
-
-interface VerifySignatureRequest {
-  signature: string
-  message: string
-}
-=======
   GetTrajectoryResponse,
   GitChangeDiff,
   GitChange,
@@ -37,7 +21,19 @@
 import { openHands } from "./open-hands-axios";
 import { ApiSettings, PostApiSettings } from "#/types/settings";
 import { GitUser, GitRepository } from "#/types/git";
->>>>>>> 20bf48b6
+
+interface VerifySignatureResponse {
+  user: {
+    id: string
+    publicAddress: string
+  }
+  token: string
+}
+
+interface VerifySignatureRequest {
+  signature: string
+  message: string
+}
 
 class OpenHands {
   /**
