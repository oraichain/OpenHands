--- conflicted
+++ resolved
@@ -38,11 +38,7 @@
 }
 
 export const meta: MetaFunction = () => [
-<<<<<<< HEAD
-  { title: "Thesis" },
-=======
   { title: "Thesis Capsule" },
->>>>>>> e5aaa06e
   { name: "description", content: "Let's Start Building!" },
 ];
 
