--- conflicted
+++ resolved
@@ -1,27 +1,12 @@
-<<<<<<< HEAD
-import { NavLink, Outlet } from "react-router";
-import { useTranslation } from "react-i18next";
-import SettingsIcon from "#/icons/settings.svg?react";
-import { cn } from "#/utils/utils";
-import { useConfig } from "#/hooks/query/use-config";
-import { I18nKey } from "#/i18n/declaration";
-
-function SettingsScreen() {
-  const { t } = useTranslation();
-  const { data: config } = useConfig();
-  const isSaas = config?.APP_MODE === "saas";
-  const billingIsEnabled = config?.FEATURE_FLAGS.ENABLE_BILLING;
-=======
-import { NavLink, Outlet } from "react-router"
+import { useConfig } from "#/hooks/query/use-config"
 import SettingsIcon from "#/icons/settings.svg?react"
 import { cn } from "#/utils/utils"
-import { useConfig } from "#/hooks/query/use-config"
+import { NavLink, Outlet } from "react-router"
 
 function SettingsScreen() {
   const { data: config } = useConfig()
   const isSaas = config?.APP_MODE === "saas"
   const billingIsEnabled = config?.FEATURE_FLAGS.ENABLE_BILLING
->>>>>>> 971f4645
 
   return (
     <main
