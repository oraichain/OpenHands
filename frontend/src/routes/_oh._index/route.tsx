--- conflicted
+++ resolved
@@ -61,11 +61,7 @@
             </div>
           )}
         </div>
-<<<<<<< HEAD
-        <div className="text-tertiary font-semibold text-[16px] mt-8 md:mt-10 text-left w-full">
-=======
         <div className="text-tertiary-light font-semibold text-[16px] mt-8 md:mt-10 text-left w-full">
->>>>>>> 7f7078bd
           Try our use case
         </div>
         <UseCaseList />
