import { BrandButton } from "#/components/features/settings/brand-button"
import { HelpLink } from "#/components/features/settings/help-link"
import { KeyStatusIcon } from "#/components/features/settings/key-status-icon"
import { SettingsDropdownInput } from "#/components/features/settings/settings-dropdown-input"
import { SettingsInput } from "#/components/features/settings/settings-input"
import { SettingsSwitch } from "#/components/features/settings/settings-switch"
import { LoadingSpinner } from "#/components/shared/loading-spinner"
import { ModelSelector } from "#/components/shared/modals/settings/model-selector"
import { useAuth } from "#/context/auth-context"
import { useSaveSettings } from "#/hooks/mutation/use-save-settings"
import { useAIConfigOptions } from "#/hooks/query/use-ai-config-options"
import { useConfig } from "#/hooks/query/use-config"
import { useSettings } from "#/hooks/query/use-settings"
import { useAppLogout } from "#/hooks/use-app-logout"
import { AvailableLanguages } from "#/i18n"
import { I18nKey } from "#/i18n/declaration"
import { DEFAULT_SETTINGS } from "#/services/settings"
import { ProviderOptions } from "#/types/settings"
import {
  displayErrorToast,
  displaySuccessToast,
} from "#/utils/custom-toast-handlers"
import { handleCaptureConsent } from "#/utils/handle-capture-consent"
import { organizeModelsAndProviders } from "#/utils/organize-models-and-providers"
import { retrieveAxiosErrorMessage } from "#/utils/retrieve-axios-error-message"
import { Modal, ModalBody, ModalContent, Tab, Tabs } from "@heroui/react"
import React from "react"
import { useTranslation } from "react-i18next"

// Define REMOTE_RUNTIME_OPTIONS for testing
const REMOTE_RUNTIME_OPTIONS = [
  { key: "1", label: "Standard" },
  { key: "2", label: "Enhanced" },
  { key: "4", label: "Premium" },
]

function AccountSettings() {
  const { t } = useTranslation()
  const {
    data: settings,
    isFetching: isFetchingSettings,
    isFetched,
    isSuccess: isSuccessfulSettings,
  } = useSettings()

  const { data: config } = useConfig()
  const {
    data: resources,
    isFetching: isFetchingResources,
    isSuccess: isSuccessfulResources,
  } = useAIConfigOptions()
  const { mutate: saveSettings } = useSaveSettings()
  const { handleLogout } = useAppLogout()
  const { providerTokensSet, providersAreSet } = useAuth()

  const isFetching = isFetchingSettings || isFetchingResources
  const isSuccess = isSuccessfulSettings && isSuccessfulResources
  const isSaas = config?.APP_MODE === "saas"
  const shouldHandleSpecialSaasCase =
    config?.FEATURE_FLAGS.HIDE_LLM_SETTINGS && isSaas

  const determineWhetherToToggleAdvancedSettings = () => {
<<<<<<< HEAD
    if (shouldHandleSpecialSaasCase) return true
    if (isSuccess) {
      return (
        isCustomModel(resources.models, settings?.LLM_MODEL || "") ||
        hasAdvancedSettingsSet({
          ...settings,
          PROVIDER_TOKENS: settings?.PROVIDER_TOKENS || {
            github: "",
            gitlab: "",
          },
        } as any)
      )
    }
    return false
=======
    return true
>>>>>>> a48f651c
  }

  // TODO FIXME: unclear whether this is a good conflict
  // const isLLMKeySet = settings?.LLM_API_KEY === "**********";
  const hasAppSlug = !!config?.APP_SLUG
  const isGitHubTokenSet =
    providerTokensSet.includes(ProviderOptions.github) || false
  const isGitLabTokenSet =
    providerTokensSet.includes(ProviderOptions.gitlab) || false
  const isLLMKeySet = settings?.LLM_API_KEY_SET
  const isAnalyticsEnabled = settings?.USER_CONSENTS_TO_ANALYTICS
  const isAdvancedSettingsSet = determineWhetherToToggleAdvancedSettings()

  const modelsAndProviders = organizeModelsAndProviders(resources?.models || [])

  const [llmConfigMode, setLlmConfigMode] = React.useState(
    isAdvancedSettingsSet ? "advanced" : "basic",
  )
  const [confirmationModeIsEnabled, setConfirmationModeIsEnabled] =
    React.useState(!!settings?.SECURITY_ANALYZER)
  const [resetSettingsModalIsOpen, setResetSettingsModalIsOpen] =
    React.useState(false)

  const formRef = React.useRef<HTMLFormElement>(null)

  const onSubmit = async (formData: FormData) => {
    const languageLabel = formData.get("language-input")?.toString()
    const languageValue = AvailableLanguages.find(
      ({ label }) => label === languageLabel,
    )?.value

    const llmProvider = formData.get("llm-provider-input")?.toString()
    const llmModel = formData.get("llm-model-input")?.toString()
    const fullLlmModel = `${llmProvider}/${llmModel}`.toLowerCase()
    const customLlmModel = formData.get("llm-custom-model-input")?.toString()

    const rawRemoteRuntimeResourceFactor = formData
      .get("runtime-settings-input")
      ?.toString()
    const remoteRuntimeResourceFactor = REMOTE_RUNTIME_OPTIONS.find(
      ({ label }) => label === rawRemoteRuntimeResourceFactor,
    )?.key

    const userConsentsToAnalytics =
      formData.get("enable-analytics-switch")?.toString() === "on"
    const enableMemoryCondenser =
      formData.get("enable-memory-condenser-switch")?.toString() === "on"
    const enableSoundNotifications =
      formData.get("enable-sound-notifications-switch")?.toString() === "on"
    const llmBaseUrl = formData.get("base-url-input")?.toString() || ""
    const inputApiKey = formData.get("llm-api-key-input")?.toString() || ""
    const llmApiKey =
      formData.get("llm-api-key-input")?.toString() ||
      (isLLMKeySet ? undefined : "")

    inputApiKey === "" && isLLMKeySet
      ? undefined // don't update if it's already set and input is empty
      : inputApiKey // otherwise use the input value

    const githubToken = formData.get("github-token-input")?.toString()
    const gitlabToken = formData.get("gitlab-token-input")?.toString()
    // we don't want the user to be able to modify these settings in SaaS
    const finalLlmModel = shouldHandleSpecialSaasCase
      ? undefined
      : customLlmModel || fullLlmModel
    const finalLlmBaseUrl = shouldHandleSpecialSaasCase ? undefined : llmBaseUrl
    const finalLlmApiKey = shouldHandleSpecialSaasCase ? undefined : llmApiKey

    const newSettings = {
      provider_tokens:
        githubToken || gitlabToken
          ? {
              github: githubToken || "",
              gitlab: gitlabToken || "",
            }
          : undefined,
      LANGUAGE: languageValue,
      user_consents_to_analytics: userConsentsToAnalytics,
      ENABLE_DEFAULT_CONDENSER: enableMemoryCondenser,
      ENABLE_SOUND_NOTIFICATIONS: enableSoundNotifications,
      LLM_MODEL: finalLlmModel,
      LLM_BASE_URL: finalLlmBaseUrl,
      llm_api_key: finalLlmApiKey,
      AGENT: formData.get("agent-input")?.toString(),
      SECURITY_ANALYZER:
        formData.get("security-analyzer-input")?.toString() || "",
      REMOTE_RUNTIME_RESOURCE_FACTOR:
        remoteRuntimeResourceFactor !== null
          ? Number(remoteRuntimeResourceFactor)
          : DEFAULT_SETTINGS.REMOTE_RUNTIME_RESOURCE_FACTOR,
      CONFIRMATION_MODE: confirmationModeIsEnabled,
    }

    saveSettings(newSettings, {
      onSuccess: () => {
        handleCaptureConsent(userConsentsToAnalytics)
        displaySuccessToast(t(I18nKey.SETTINGS$SAVED))
        setLlmConfigMode(isAdvancedSettingsSet ? "advanced" : "basic")
      },
      onError: (error) => {
        const errorMessage = retrieveAxiosErrorMessage(error)
        displayErrorToast(errorMessage || t(I18nKey.ERROR$GENERIC))
      },
    })
  }

  const handleReset = () => {
    saveSettings(null, {
      onSuccess: () => {
        displaySuccessToast(t(I18nKey.SETTINGS$RESET))
        setResetSettingsModalIsOpen(false)
        setLlmConfigMode("basic")
      },
    })
  }

  React.useEffect(() => {
    setLlmConfigMode(isAdvancedSettingsSet ? "advanced" : "basic")
  }, [isAdvancedSettingsSet])

  if (isFetched && !settings) {
    return (
      <div className="text-white">
        Failed to fetch settings. Please try reloading.
      </div>
    )
  }

  if (isFetching || !settings) {
    return (
      <div className="flex grow items-center justify-center p-4">
        <LoadingSpinner size="large" />
      </div>
    )
  }

  return (
    <>
      <form
        ref={formRef}
        action={onSubmit}
        className="flex grow flex-col overflow-auto p-3 md:p-6"
      >
        <div className="max-w-[680px]">
          {!shouldHandleSpecialSaasCase && (
            <section className="flex flex-col gap-6">
              <h3 className="text-[18px] font-semibold text-neutral-100 dark:text-[#EFEFEF]">
                LLM Settings
              </h3>
              {/* <Tabs
                selectedKey={llmConfigMode}
                onSelectionChange={(key: any) => setLlmConfigMode(key)}
                classNames={{
                  base: "w-full",
                  tabList: "rounded-[12px]",
                  cursor: "bg-[#080808] rounded-lg",
                  tabContent:
                    "text-[14px] font-semibold text-[#595B57] group-data-[selected=true]:text-[#EFEFEF] ",
                }}
              >
                <Tab key="basic" title="Basic" />
                <Tab key="advanced" title="Advanced" />
<<<<<<< HEAD
              </Tabs>
=======
              </Tabs> */}
>>>>>>> a48f651c
              {llmConfigMode === "basic" && (
                <ModelSelector
                  models={modelsAndProviders}
                  currentModel={settings.LLM_MODEL}
                />
              )}
              {llmConfigMode === "advanced" && (
                <>
                  {/* <SettingsInput
                    testId="llm-custom-model-input"
                    name="llm-custom-model-input"
                    label="Custom Model"
                    defaultValue={settings.LLM_MODEL}
                    placeholder="anthropic/claude-3-5-sonnet-20241022"
                    type="text"
                    className="w-full"
                  />
                  <SettingsInput
                    testId="base-url-input"
                    name="base-url-input"
                    label="Base URL"
                    defaultValue={settings.LLM_BASE_URL}
                    placeholder="https://api.openai.com"
                    type="text"
                    className="w-full"
                  /> */}
                  <SettingsDropdownInput
                    testId="agent-input"
                    name="agent-input"
                    label="Agent"
                    items={
                      resources?.agents.map((agent) => ({
                        key: agent,
                        label: agent,
                      })) || []
                    }
                    defaultSelectedKey={settings.AGENT}
                    isClearable={false}
                  />
                  {isSaas && (
                    <SettingsDropdownInput
                      testId="runtime-settings-input"
                      name="runtime-settings-input"
                      label={
                        <>
                          Runtime Settings (
                          <a
                            href="mailto:contact@all-hands.dev"
                            className="text-orange-500"
                          >
                            get in touch for access
                          </a>
                          )
                        </>
                      }
                      items={REMOTE_RUNTIME_OPTIONS}
                      defaultSelectedKey={settings.REMOTE_RUNTIME_RESOURCE_FACTOR?.toString()}
                      isDisabled
                      isClearable={false}
                    />
                  )}
<<<<<<< HEAD
                  {/* <div className="flex flex-col gap-8 md:flex-row md:items-center">
=======
                  {/* TODO: enable later when allow custom setting */}
                  {/* <div className="flex flex-col md:flex-row md:items-center gap-8">
>>>>>>> a48f651c
                    <SettingsSwitch
                      testId="enable-confirmation-mode-switch"
                      onToggle={setConfirmationModeIsEnabled}
                      defaultIsToggled={!!settings.CONFIRMATION_MODE}
                      isBeta
                    >
                      Enable confirmation mode
                    </SettingsSwitch>
                    <SettingsSwitch
                      testId="enable-memory-condenser-switch"
                      name="enable-memory-condenser-switch"
                      defaultIsToggled={!!settings.ENABLE_DEFAULT_CONDENSER}
                    >
                      Enable memory condensation
                    </SettingsSwitch>
                  </div> */}
                  {confirmationModeIsEnabled && (
                    <SettingsDropdownInput
                      testId="security-analyzer-input"
                      name="security-analyzer-input"
                      label="Security Analyzer"
                      items={
                        resources?.securityAnalyzers.map((analyzer) => ({
                          key: analyzer,
                          label: analyzer,
                        })) || []
                      }
                      defaultSelectedKey={settings.SECURITY_ANALYZER}
                      isClearable
                      showOptionalTag
                    />
                  )}
                </>
              )}

<<<<<<< HEAD
              <div className="relative">
=======
              {/* TODO: enable later when allow custom setting */}
              {/* <div className="relative ">
>>>>>>> a48f651c
                <SettingsInput
                  testId="llm-api-key-input"
                  name="llm-api-key-input"
                  label={t(I18nKey.SETTINGS_FORM$API_KEY)}
                  type="password"
                  className="w-full"
                  startContent={
                    isLLMKeySet && <KeyStatusIcon isSet={isLLMKeySet} />
                  }
                  placeholder={isLLMKeySet ? "<hidden>" : "Enter"}
                />
                {/* <div className="absolute right-0 top-0">
                  <HelpLink
                    testId="llm-api-key-help-anchor"
                    // text="Don't know your API key?"
                    text=""
                    linkText="Click here for instructions"
                    href="https://docs.all-hands.dev/modules/usage/installation#getting-an-api-key"
                    classNames={{
                      linkText: "text-[#FF6100]",
                    }}
                  />
<<<<<<< HEAD
                </div> */}
              </div>
            </section>
          )}
          <div className="my-7 h-[1px] w-full bg-neutral-1000 dark:bg-[#1B1C1A]" />
=======
                </div>
              </div> */}
            </section>
          )}
          {/* <div className="my-7 h-[1px] w-full bg-neutral-1000 dark:bg-[#1B1C1A]" /> */}
>>>>>>> a48f651c
          <section className="flex flex-col gap-6">
            <h3 className="text-[18px] font-semibold text-neutral-100 dark:text-[#EFEFEF]">
              Additional Settings
            </h3>
            <SettingsDropdownInput
              testId="language-input"
              name="language-input"
              label={t(I18nKey.SETTINGS$LANGUAGE)}
              items={AvailableLanguages.map((language) => ({
                key: language.value,
                label: language.label,
              }))}
              defaultSelectedKey={settings?.LANGUAGE}
              isClearable={false}
            />
            <div className="flex flex-col gap-8 md:flex-row md:items-center">
              {/* <SettingsSwitch
                testId="enable-analytics-switch"
                name="enable-analytics-switch"
                defaultIsToggled={!!isAnalyticsEnabled}
              >
                Enable analytics
              </SettingsSwitch> */}
              <SettingsSwitch
                testId="enable-sound-notifications-switch"
                name="enable-sound-notifications-switch"
                defaultIsToggled={!!settings.ENABLE_SOUND_NOTIFICATIONS}
              >
                Enable sound notifications
              </SettingsSwitch>
            </div>
          </section>
        </div>
      </form>
      <footer className="flex w-full justify-end gap-4 rounded-b-xl border-t border-t-neutral-1000 bg-neutral-1100 px-3 py-2 dark:border-t-[#232521] dark:bg-[#080808] md:p-6 md:py-4">
        <BrandButton
          type="button"
          variant="secondary"
          onClick={() => setResetSettingsModalIsOpen(true)}
          className="rounded-lg border-[0px] bg-[#1E1E1F] px-4 py-[10px] text-[14px] font-semibold text-[#EFEFEF]"
        >
          {t(I18nKey.BUTTON$RESET_TO_DEFAULTS)}
        </BrandButton>
        <BrandButton
          type="button"
          variant="primary"
          onClick={() => formRef.current?.requestSubmit()}
          className="rounded-lg border-[0px] bg-primary px-4 py-[10px] text-[14px] font-semibold text-[#080808]"
        >
          {t(I18nKey.BUTTON$SAVE)}
        </BrandButton>
      </footer>
      {resetSettingsModalIsOpen && (
        <Modal
          isOpen={resetSettingsModalIsOpen}
          onClose={() => setResetSettingsModalIsOpen(false)}
          classNames={{
            backdrop: "bg-black/40 backdrop-blur-[12px]",
            base: "bg-white dark:bg-[#0F0F0F] max-w-[559px] rounded-2xl w-full",
          }}
        >
          <ModalContent>
            <ModalBody className="p-6">
              <p className="mb-4 text-[16px] font-semibold text-neutral-100 dark:text-content">
                Are you sure you want to reset all settings?
              </p>
              <div className="flex gap-2">
                <BrandButton
                  type="button"
                  variant="primary"
                  onClick={handleReset}
                  className="flex-1 rounded-lg border-[0px] bg-primary px-4 py-[10px] text-[14px] font-semibold text-[#080808]"
                >
                  Reset
                </BrandButton>
                <BrandButton
                  type="button"
                  variant="secondary"
                  onClick={() => setResetSettingsModalIsOpen(false)}
                  className="flex-1 rounded-lg border-[0px] bg-[#1E1E1F] px-4 py-[10px] text-[14px] font-semibold text-[#EFEFEF]"
                >
                  Cancel
                </BrandButton>
              </div>
            </ModalBody>
          </ModalContent>
        </Modal>
      )}
    </>
  )
}

export default AccountSettings<|MERGE_RESOLUTION|>--- conflicted
+++ resolved
@@ -1,5 +1,4 @@
 import { BrandButton } from "#/components/features/settings/brand-button"
-import { HelpLink } from "#/components/features/settings/help-link"
 import { KeyStatusIcon } from "#/components/features/settings/key-status-icon"
 import { SettingsDropdownInput } from "#/components/features/settings/settings-dropdown-input"
 import { SettingsInput } from "#/components/features/settings/settings-input"
@@ -21,6 +20,8 @@
   displaySuccessToast,
 } from "#/utils/custom-toast-handlers"
 import { handleCaptureConsent } from "#/utils/handle-capture-consent"
+import { hasAdvancedSettingsSet } from "#/utils/has-advanced-settings-set"
+import { isCustomModel } from "#/utils/is-custom-model"
 import { organizeModelsAndProviders } from "#/utils/organize-models-and-providers"
 import { retrieveAxiosErrorMessage } from "#/utils/retrieve-axios-error-message"
 import { Modal, ModalBody, ModalContent, Tab, Tabs } from "@heroui/react"
@@ -60,7 +61,6 @@
     config?.FEATURE_FLAGS.HIDE_LLM_SETTINGS && isSaas
 
   const determineWhetherToToggleAdvancedSettings = () => {
-<<<<<<< HEAD
     if (shouldHandleSpecialSaasCase) return true
     if (isSuccess) {
       return (
@@ -75,9 +75,6 @@
       )
     }
     return false
-=======
-    return true
->>>>>>> a48f651c
   }
 
   // TODO FIXME: unclear whether this is a good conflict
@@ -227,7 +224,7 @@
               <h3 className="text-[18px] font-semibold text-neutral-100 dark:text-[#EFEFEF]">
                 LLM Settings
               </h3>
-              {/* <Tabs
+              <Tabs
                 selectedKey={llmConfigMode}
                 onSelectionChange={(key: any) => setLlmConfigMode(key)}
                 classNames={{
@@ -240,11 +237,7 @@
               >
                 <Tab key="basic" title="Basic" />
                 <Tab key="advanced" title="Advanced" />
-<<<<<<< HEAD
               </Tabs>
-=======
-              </Tabs> */}
->>>>>>> a48f651c
               {llmConfigMode === "basic" && (
                 <ModelSelector
                   models={modelsAndProviders}
@@ -306,12 +299,7 @@
                       isClearable={false}
                     />
                   )}
-<<<<<<< HEAD
                   {/* <div className="flex flex-col gap-8 md:flex-row md:items-center">
-=======
-                  {/* TODO: enable later when allow custom setting */}
-                  {/* <div className="flex flex-col md:flex-row md:items-center gap-8">
->>>>>>> a48f651c
                     <SettingsSwitch
                       testId="enable-confirmation-mode-switch"
                       onToggle={setConfirmationModeIsEnabled}
@@ -347,12 +335,7 @@
                 </>
               )}
 
-<<<<<<< HEAD
               <div className="relative">
-=======
-              {/* TODO: enable later when allow custom setting */}
-              {/* <div className="relative ">
->>>>>>> a48f651c
                 <SettingsInput
                   testId="llm-api-key-input"
                   name="llm-api-key-input"
@@ -375,19 +358,11 @@
                       linkText: "text-[#FF6100]",
                     }}
                   />
-<<<<<<< HEAD
                 </div> */}
               </div>
             </section>
           )}
           <div className="my-7 h-[1px] w-full bg-neutral-1000 dark:bg-[#1B1C1A]" />
-=======
-                </div>
-              </div> */}
-            </section>
-          )}
-          {/* <div className="my-7 h-[1px] w-full bg-neutral-1000 dark:bg-[#1B1C1A]" /> */}
->>>>>>> a48f651c
           <section className="flex flex-col gap-6">
             <h3 className="text-[18px] font-semibold text-neutral-100 dark:text-[#EFEFEF]">
               Additional Settings
