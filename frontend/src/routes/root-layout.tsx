--- conflicted
+++ resolved
@@ -121,26 +121,17 @@
   return (
     <div
       data-testid="root-layout"
-<<<<<<< HEAD
-      className="flex h-dvh flex-col overflow-x-hidden md:min-w-[1024px] md:flex-row"
-=======
       className="bg-base p-3 h-screen md:min-w-[1024px] flex flex-col md:flex-row gap-3"
->>>>>>> 20bf48b6
     >
       <Sidebar />
 
       <div
         id="root-outlet"
-<<<<<<< HEAD
-        className="relative h-[calc(100%-50px)] w-full bg-neutral-1100 dark:bg-neutral-200 md:h-full"
-=======
         className="h-[calc(100%-50px)] md:h-full w-full relative overflow-auto"
->>>>>>> 20bf48b6
       >
         <Outlet />
       </div>
 
-<<<<<<< HEAD
       {/* TODO: check this later if need to use */}
       {/* {renderWaitlistModal && (
         <WaitlistModal
@@ -152,14 +143,6 @@
       {/* TODO: check this later if need to use */}
       {/* {config.data?.APP_MODE === "oss" && consentFormIsOpen && (
       {renderAuthModal && <AuthModal githubAuthUrl={gitHubAuthUrl} />}
-=======
-      {renderAuthModal && (
-        <AuthModal
-          githubAuthUrl={gitHubAuthUrl}
-          appMode={config.data?.APP_MODE}
-        />
-      )}
->>>>>>> 20bf48b6
       {config.data?.APP_MODE === "oss" && consentFormIsOpen && (
         <AnalyticsConsentFormModal
           onClose={() => {
