--- conflicted
+++ resolved
@@ -5,12 +5,9 @@
 import { Prism as SyntaxHighlighter } from "react-syntax-highlighter";
 import { vscDarkPlus } from "react-syntax-highlighter/dist/esm/styles/prism";
 import { useTranslation } from "react-i18next";
-<<<<<<< HEAD
-=======
 import { FileExplorer } from "#/components/features/file-explorer/file-explorer";
 import { useFiles } from "#/context/files";
 import { getLanguageFromPath } from "#/utils/get-language-from-path";
->>>>>>> 20bf48b6
 
 export function ErrorBoundary() {
   const error = useRouteError();
