<<<<<<< HEAD
import { ChatInterface } from "#/components/features/chat/chat-interface"
import { Container } from "#/components/layout/container"
import {
  Orientation,
  ResizablePanel,
} from "#/components/layout/resizable-panel"
import ThesisComputer from "#/components/layout/RightSideContent"
import ViewFile from "#/components/layout/view-file"
import {
  ConversationProvider,
  useConversation,
} from "#/context/conversation-context"
import { FilesProvider } from "#/context/files"
import { WsClientProvider } from "#/context/ws-client-provider"
import { useConversationConfig } from "#/hooks/query/use-conversation-config"
import { useSettings } from "#/hooks/query/use-settings"
import { useUserConversation } from "#/hooks/query/use-user-conversation"
import { useDocumentTitleFromState } from "#/hooks/use-document-title-from-state"
import { useEffectOnce } from "#/hooks/use-effect-once"
import { useEndSession } from "#/hooks/use-end-session"
import { addUserMessage, clearMessages } from "#/state/chat-slice"
import { clearTerminal } from "#/state/command-slice"
import { clearComputerList } from "#/state/computer-slice"
import { clearFiles, clearInitialPrompt } from "#/state/initial-query-slice"
import { clearJupyter } from "#/state/jupyter-slice"
import { RootState } from "#/store"
import { displayErrorToast } from "#/utils/custom-toast-handlers"
import { EventHandler } from "#/wrapper/event-handler"
import React from "react"
import { useTranslation } from "react-i18next"
import { useDispatch, useSelector } from "react-redux"
import { useAccount } from "wagmi"
=======
import { useDisclosure } from "@heroui/react";
import React from "react";
import { Outlet } from "react-router";
import { useDispatch, useSelector } from "react-redux";
import { FaServer } from "react-icons/fa";
import { useTranslation } from "react-i18next";
import { DiGit } from "react-icons/di";
import { I18nKey } from "#/i18n/declaration";
import {
  ConversationProvider,
  useConversation,
} from "#/context/conversation-context";
import { Controls } from "#/components/features/controls/controls";
import { clearMessages, addUserMessage } from "#/state/chat-slice";
import { clearTerminal } from "#/state/command-slice";
import { useEffectOnce } from "#/hooks/use-effect-once";
import CodeIcon from "#/icons/code.svg?react";
import GlobeIcon from "#/icons/globe.svg?react";
import JupyterIcon from "#/icons/jupyter.svg?react";
import TerminalIcon from "#/icons/terminal.svg?react";
import { clearJupyter } from "#/state/jupyter-slice";
import { FilesProvider } from "#/context/files";
import { ChatInterface } from "../components/features/chat/chat-interface";
import { WsClientProvider } from "#/context/ws-client-provider";
import { EventHandler } from "../wrapper/event-handler";
import { useConversationConfig } from "#/hooks/query/use-conversation-config";
import { Container } from "#/components/layout/container";
import {
  Orientation,
  ResizablePanel,
} from "#/components/layout/resizable-panel";
import Security from "#/components/shared/modals/security/security";
import { useEndSession } from "#/hooks/use-end-session";
import { useUserConversation } from "#/hooks/query/use-user-conversation";
import { ServedAppLabel } from "#/components/layout/served-app-label";
import { useSettings } from "#/hooks/query/use-settings";
import { clearFiles, clearInitialPrompt } from "#/state/initial-query-slice";
import { RootState } from "#/store";
import { displayErrorToast } from "#/utils/custom-toast-handlers";
import { useDocumentTitleFromState } from "#/hooks/use-document-title-from-state";
>>>>>>> 20bf48b6

function AppContent() {
  useConversationConfig()
  const { t } = useTranslation()
  const { data: settings } = useSettings()
  const { conversationId } = useConversation()
  const account = useAccount()
  const { data: conversation, isFetched } = useUserConversation(
    conversationId || null,
  )

  const { initialPrompt, files } = useSelector(
    (state: RootState) => state.initialQuery,
  )
  const { currentPathViewed } = useSelector(
    (state: RootState) => state.fileState,
  )

  const dispatch = useDispatch()
  const endSession = useEndSession()

<<<<<<< HEAD
  const [width, setWidth] = React.useState(window.innerWidth)
  // Set the document title to the conversation title when available
  useDocumentTitleFromState()

  // const Terminal = React.useMemo(
  //   () => React.lazy(() => import("#/components/features/terminal/terminal")),
  //   [],
  // );
=======
  const [width, setWidth] = React.useState(window.innerWidth);
>>>>>>> 20bf48b6

  React.useEffect(() => {
    if (isFetched && !conversation) {
      displayErrorToast(
        "This conversation does not exist, or you do not have permission to access it.",
      )
      endSession()
    }
  }, [conversation, isFetched])

  React.useEffect(() => {
    dispatch(clearMessages())
    dispatch(clearTerminal())
    dispatch(clearJupyter())
    dispatch(clearComputerList())
    if (conversationId && (initialPrompt || files.length > 0)) {
      dispatch(
        addUserMessage({
          content: initialPrompt || "",
          imageUrls: files || [],
          timestamp: new Date().toISOString(),
          pending: true,
        }),
      )
      dispatch(clearInitialPrompt())
      dispatch(clearFiles())
    }
  }, [conversationId])

  useEffectOnce(() => {
    dispatch(clearMessages())
    dispatch(clearTerminal())
    dispatch(clearJupyter())
  })

  function handleResize() {
    setWidth(window.innerWidth)
  }

  React.useEffect(() => {
    window.addEventListener("resize", handleResize)
    return () => {
      window.removeEventListener("resize", handleResize)
    }
  }, [])

  function renderMain() {
    if (width <= 640) {
      return (
        <div className="w-full overflow-hidden rounded-xl border border-neutral-600">
          <ChatInterface />
        </div>
      )
    }
    return (
      <ResizablePanel
        orientation={Orientation.HORIZONTAL}
        className="h-full min-h-0 min-w-0 grow"
        initialSize={800}
        firstClassName="rounded-xl overflow-hidden "
        secondClassName="flex flex-col overflow-hidden"
        firstChild={<ChatInterface />}
        secondChild={
<<<<<<< HEAD
          <Container className="!mb-4 mt-4 h-full rounded-xl border-none bg-white">
            {currentPathViewed ? (
              <ViewFile currentPathViewed={currentPathViewed} />
            ) : (
              <ThesisComputer />
            )}
=======
          <Container
            className="h-full w-full"
            labels={[
              {
                label: "Changes",
                to: "",
                icon: <DiGit className="w-6 h-6" />,
              },
              {
                label: t(I18nKey.WORKSPACE$TITLE),
                to: "workspace",
                icon: <CodeIcon />,
              },
              {
                label: t(I18nKey.WORKSPACE$TERMINAL_TAB_LABEL),
                to: "terminal",
                icon: <TerminalIcon />,
              },
              { label: "Jupyter", to: "jupyter", icon: <JupyterIcon /> },
              {
                label: <ServedAppLabel />,
                to: "served",
                icon: <FaServer />,
              },
              {
                label: (
                  <div className="flex items-center gap-1">
                    {t(I18nKey.BROWSER$TITLE)}
                  </div>
                ),
                to: "browser",
                icon: <GlobeIcon />,
              },
            ]}
          >
            <FilesProvider>
              <Outlet />
            </FilesProvider>
>>>>>>> 20bf48b6
          </Container>
        }
      />
    )
  }

  {
    /* <Container
            className="h-full mt-4 rounded-xl !mb-4"
            labels={[
              {
                label: t(I18nKey.WORKSPACE$TITLE),
                to: "",
                icon: <CodeIcon />,
              },
              // { label: "Jupyter", to: "jupyter", icon: <ListIcon /> },
              // {
              //   label: <ServedAppLabel />,
              //   to: "served",
              //   icon: <FaServer />,
              // },
              {
                label: <TerminalStatusLabel />,
                to: "terminal",
                icon: <TerminalIcon />,
              },
              {
                label: (
                  <div className="flex items-center gap-1">
                    {t(I18nKey.BROWSER$TITLE)}
                  </div>
                ),
                to: "browser",
                icon: <GlobeIcon />,
              },
            ]}
          >
            <div className="flex flex-col h-full">
              <FilesProvider>
                <Outlet />
              </FilesProvider>

              <Controls
                setSecurityOpen={onSecurityModalOpen}
                showSecurityLock={!!settings?.SECURITY_ANALYZER}
              />
            </div>
          </Container> */
  }

  return (
    <WsClientProvider conversationId={conversationId}>
      <FilesProvider>
        <EventHandler>
          <div data-testid="app-route" className="flex h-full flex-col gap-3">
            <div className="flex h-full overflow-auto">{renderMain()}</div>

            {/*
          <Controls
            setSecurityOpen={onSecurityModalOpen}
            showSecurityLock={!!settings?.SECURITY_ANALYZER}
          /> */}
            {/* {settings && (
            <Security
              isOpen={securityModalIsOpen}
              onOpenChange={onSecurityModalOpenChange}
              securityAnalyzer={settings.SECURITY_ANALYZER}
            />
          )} */}
          </div>
        </EventHandler>
      </FilesProvider>
    </WsClientProvider>
  )
}

function App() {
  return (
    <ConversationProvider>
      <AppContent />
    </ConversationProvider>
  )
}

export default App<|MERGE_RESOLUTION|>--- conflicted
+++ resolved
@@ -1,37 +1,3 @@
-<<<<<<< HEAD
-import { ChatInterface } from "#/components/features/chat/chat-interface"
-import { Container } from "#/components/layout/container"
-import {
-  Orientation,
-  ResizablePanel,
-} from "#/components/layout/resizable-panel"
-import ThesisComputer from "#/components/layout/RightSideContent"
-import ViewFile from "#/components/layout/view-file"
-import {
-  ConversationProvider,
-  useConversation,
-} from "#/context/conversation-context"
-import { FilesProvider } from "#/context/files"
-import { WsClientProvider } from "#/context/ws-client-provider"
-import { useConversationConfig } from "#/hooks/query/use-conversation-config"
-import { useSettings } from "#/hooks/query/use-settings"
-import { useUserConversation } from "#/hooks/query/use-user-conversation"
-import { useDocumentTitleFromState } from "#/hooks/use-document-title-from-state"
-import { useEffectOnce } from "#/hooks/use-effect-once"
-import { useEndSession } from "#/hooks/use-end-session"
-import { addUserMessage, clearMessages } from "#/state/chat-slice"
-import { clearTerminal } from "#/state/command-slice"
-import { clearComputerList } from "#/state/computer-slice"
-import { clearFiles, clearInitialPrompt } from "#/state/initial-query-slice"
-import { clearJupyter } from "#/state/jupyter-slice"
-import { RootState } from "#/store"
-import { displayErrorToast } from "#/utils/custom-toast-handlers"
-import { EventHandler } from "#/wrapper/event-handler"
-import React from "react"
-import { useTranslation } from "react-i18next"
-import { useDispatch, useSelector } from "react-redux"
-import { useAccount } from "wagmi"
-=======
 import { useDisclosure } from "@heroui/react";
 import React from "react";
 import { Outlet } from "react-router";
@@ -72,7 +38,6 @@
 import { RootState } from "#/store";
 import { displayErrorToast } from "#/utils/custom-toast-handlers";
 import { useDocumentTitleFromState } from "#/hooks/use-document-title-from-state";
->>>>>>> 20bf48b6
 
 function AppContent() {
   useConversationConfig()
@@ -94,18 +59,7 @@
   const dispatch = useDispatch()
   const endSession = useEndSession()
 
-<<<<<<< HEAD
-  const [width, setWidth] = React.useState(window.innerWidth)
-  // Set the document title to the conversation title when available
-  useDocumentTitleFromState()
-
-  // const Terminal = React.useMemo(
-  //   () => React.lazy(() => import("#/components/features/terminal/terminal")),
-  //   [],
-  // );
-=======
   const [width, setWidth] = React.useState(window.innerWidth);
->>>>>>> 20bf48b6
 
   React.useEffect(() => {
     if (isFetched && !conversation) {
@@ -169,14 +123,6 @@
         secondClassName="flex flex-col overflow-hidden"
         firstChild={<ChatInterface />}
         secondChild={
-<<<<<<< HEAD
-          <Container className="!mb-4 mt-4 h-full rounded-xl border-none bg-white">
-            {currentPathViewed ? (
-              <ViewFile currentPathViewed={currentPathViewed} />
-            ) : (
-              <ThesisComputer />
-            )}
-=======
           <Container
             className="h-full w-full"
             labels={[
@@ -215,7 +161,6 @@
             <FilesProvider>
               <Outlet />
             </FilesProvider>
->>>>>>> 20bf48b6
           </Container>
         }
       />
