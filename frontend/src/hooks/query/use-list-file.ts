<<<<<<< HEAD
import OpenHands from "#/api/open-hands";
import { useConversation } from "#/context/conversation-context";
import { useQuery } from "@tanstack/react-query";
=======
import { useQuery } from "@tanstack/react-query";
import { useConversation } from "#/context/conversation-context";
import { FileService } from "#/api/file-service/file-service.api";
>>>>>>> 71759e76

interface UseListFileConfig {
  path: string;
  enabled?: boolean;
}

export const useListFile = (config: UseListFileConfig) => {
  const { conversationId } = useConversation();
  return useQuery({
<<<<<<< HEAD
    queryKey: ["file", conversationId, config.path],
    queryFn: () => OpenHands.getFile(conversationId, config.path),
    enabled: config?.enabled, // don't fetch by default, trigger manually via `refetch`
=======
    queryKey: ["files", conversationId, config.path],
    queryFn: () => FileService.getFile(conversationId, config.path),
    enabled: false, // don't fetch by default, trigger manually via `refetch`
>>>>>>> 71759e76
  });
};<|MERGE_RESOLUTION|>--- conflicted
+++ resolved
@@ -1,29 +1,17 @@
-<<<<<<< HEAD
-import OpenHands from "#/api/open-hands";
-import { useConversation } from "#/context/conversation-context";
-import { useQuery } from "@tanstack/react-query";
-=======
-import { useQuery } from "@tanstack/react-query";
-import { useConversation } from "#/context/conversation-context";
-import { FileService } from "#/api/file-service/file-service.api";
->>>>>>> 71759e76
+import { useConversation } from "#/context/conversation-context"
+import { useQuery } from "@tanstack/react-query"
+import { FileService } from "#/api/file-service/file-service.api"
 
 interface UseListFileConfig {
-  path: string;
-  enabled?: boolean;
+  path: string
+  enabled?: boolean
 }
 
 export const useListFile = (config: UseListFileConfig) => {
-  const { conversationId } = useConversation();
+  const { conversationId } = useConversation()
   return useQuery({
-<<<<<<< HEAD
-    queryKey: ["file", conversationId, config.path],
-    queryFn: () => OpenHands.getFile(conversationId, config.path),
-    enabled: config?.enabled, // don't fetch by default, trigger manually via `refetch`
-=======
     queryKey: ["files", conversationId, config.path],
     queryFn: () => FileService.getFile(conversationId, config.path),
-    enabled: false, // don't fetch by default, trigger manually via `refetch`
->>>>>>> 71759e76
-  });
-};+    enabled: config?.enabled, // don't fetch by default, trigger manually via `refetch`
+  })
+}