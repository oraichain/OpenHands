--- conflicted
+++ resolved
@@ -5,9 +5,6 @@
 import { FitAddon } from "@xterm/addon-fit";
 import { Terminal } from "@xterm/xterm";
 import React from "react";
-<<<<<<< HEAD
-// import { useLocation } from "react-router";
-=======
 import { useSelector } from "react-redux";
 import { Command } from "#/state/command-slice";
 import { RootState } from "#/store";
@@ -15,7 +12,6 @@
 import { useWsClient } from "#/context/ws-client-provider";
 import { getTerminalCommand } from "#/services/terminal-service";
 import { parseTerminalOutput } from "#/utils/parse-terminal-output";
->>>>>>> 20bf48b6
 
 /*
   NOTE: Tests for this hook are indirectly covered by the tests for the XTermTerminal component.
@@ -52,32 +48,7 @@
   const ref = React.useRef<HTMLDivElement>(null);
   const lastCommandIndex = persistentLastCommandIndex; // Use the persistent reference
   const keyEventDisposable = React.useRef<{ dispose: () => void } | null>(null);
-<<<<<<< HEAD
-  // const location = useLocation();
-  // const pathname = location.pathname;
-
-  // Reset lastCommandIndex when commands array is empty
-  React.useEffect(() => {
-    if (commands.length === 0) {
-      lastCommandIndex.current = 0;
-    }
-  }, [commands]);
-
-  // Cleanup function to properly dispose terminal
-  const cleanup = React.useCallback(() => {
-    if (keyEventDisposable.current) {
-      keyEventDisposable.current.dispose();
-      keyEventDisposable.current = null;
-    }
-    if (terminal.current) {
-      terminal.current.dispose();
-      terminal.current = null;
-    }
-    lastCommandIndex.current = 0;
-  }, []);
-=======
   const disabled = RUNTIME_INACTIVE_STATES.includes(curAgentState);
->>>>>>> 20bf48b6
 
   const createTerminal = () =>
     new Terminal({
@@ -147,22 +118,11 @@
     return command.slice(0, -1);
   };
 
-<<<<<<< HEAD
-  // Initialize terminal
-  React.useEffect(() => {
-    cleanup(); // Clean up existing terminal before creating new one
-
+  // Initialize terminal and handle cleanup
+  React.useEffect(() => {
     terminal.current = createTerminal();
     fitAddon.current = new FitAddon();
 
-    let resizeObserver: ResizeObserver | null = null;
-=======
-  // Initialize terminal and handle cleanup
-  React.useEffect(() => {
-    terminal.current = createTerminal();
-    fitAddon.current = new FitAddon();
-
->>>>>>> 20bf48b6
     if (ref.current) {
       initializeTerminal();
       // Render all commands in array
@@ -177,53 +137,15 @@
         lastCommandIndex.current = commands.length;
       }
       terminal.current.write("$ ");
-<<<<<<< HEAD
-
-      resizeObserver = new ResizeObserver(() => {
-        fitAddon.current?.fit();
-      });
-      resizeObserver.observe(ref.current);
-    }
-
-    return () => {
-      cleanup();
-      resizeObserver?.disconnect();
-=======
     }
 
     return () => {
       terminal.current?.dispose();
->>>>>>> 20bf48b6
     };
   }, []); // Keep this as empty dependency array
 
   // Handle commands updates
   React.useEffect(() => {
-<<<<<<< HEAD
-    if (!terminal.current || commands.length === 0) return;
-
-    // Write all commands when switching tabs
-    for (let i = lastCommandIndex.current; i < commands.length; i += 1) {
-      let { content } = commands[i];
-      const { type } = commands[i];
-
-      secrets.forEach((secret) => {
-        content = content.replaceAll(secret, "*".repeat(10));
-      });
-
-      terminal.current.writeln(
-        parseTerminalOutput(content.replaceAll("\n", "\r\n").trim()),
-      );
-
-      if (type === "output") {
-        terminal.current.write("\n$ ");
-      }
-    }
-
-    lastCommandIndex.current = commands.length;
-    fitAddon.current?.fit(); // Ensure terminal fits after writing commands
-  }, [commands, secrets]);
-=======
     if (
       terminal.current &&
       commands.length > 0 &&
@@ -256,7 +178,6 @@
       resizeObserver?.disconnect();
     };
   }, []);
->>>>>>> 20bf48b6
 
   React.useEffect(() => {
     if (terminal.current) {
