--- conflicted
+++ resolved
@@ -1,24 +1,3 @@
-<<<<<<< HEAD
-import React from "react"
-import { io, Socket } from "socket.io-client"
-import EventLogger from "#/utils/event-logger"
-import { handleAssistantMessage } from "#/services/actions"
-import { showChatError } from "#/utils/error-handler"
-import { useRate } from "#/hooks/use-rate"
-import { OpenHandsParsedEvent } from "#/types/core"
-import { AssistantMessageAction, UserMessageAction } from "#/types/core/actions"
-import { useGetJwt } from "#/zutand-stores/persist-config/selector"
-import { useLocation, useNavigate } from "react-router"
-import { useDispatch } from "react-redux"
-import { clearMessages } from "#/state/chat-slice"
-import { setCurrentPathViewed } from "#/state/file-state-slice"
-import { clearComputerList } from "#/state/computer-slice"
-import { displayErrorToast } from "#/utils/custom-toast-handlers"
-
-export const isOpenHandsEvent = (
-  event: unknown,
-): event is OpenHandsParsedEvent =>
-=======
 import React from "react";
 import { io, Socket } from "socket.io-client";
 import { useQueryClient } from "@tanstack/react-query";
@@ -38,7 +17,6 @@
 import { useAuth } from "./auth-context";
 
 const isOpenHandsEvent = (event: unknown): event is OpenHandsParsedEvent =>
->>>>>>> 20bf48b6
   typeof event === "object" &&
   event !== null &&
   "id" in event &&
@@ -46,9 +24,6 @@
   "message" in event &&
   "timestamp" in event
 
-<<<<<<< HEAD
-export const isUserMessage = (
-=======
 const isFileWriteAction = (
   event: OpenHandsParsedEvent,
 ): event is FileWriteAction => "action" in event && event.action === "write";
@@ -61,7 +36,6 @@
   "action" in event && event.action === "run";
 
 const isUserMessage = (
->>>>>>> 20bf48b6
   event: OpenHandsParsedEvent,
 ): event is UserMessageAction =>
   "source" in event &&
@@ -166,12 +140,8 @@
   conversationId,
   children,
 }: React.PropsWithChildren<WsClientProviderProps>) {
-<<<<<<< HEAD
-  const sioRef = React.useRef<Socket | null>(null)
-=======
   const queryClient = useQueryClient();
   const sioRef = React.useRef<Socket | null>(null);
->>>>>>> 20bf48b6
   const [status, setStatus] = React.useState(
     WsClientProviderStatus.DISCONNECTED,
   )
@@ -303,10 +273,6 @@
   }
 
   function handleMessage(event: Record<string, unknown>) {
-<<<<<<< HEAD
-    if (isOpenHandsEvent(event) && isMessageAction(event)) {
-      messageRateHandler.record(new Date().getTime())
-=======
     if (isOpenHandsEvent(event)) {
       if (isMessageAction(event)) {
         messageRateHandler.record(new Date().getTime());
@@ -350,7 +316,6 @@
     setEvents((prevEvents) => [...prevEvents, event]);
     if (!Number.isNaN(parseInt(event.id as string, 10))) {
       lastEventRef.current = event;
->>>>>>> 20bf48b6
     }
 
     if (isShareRoute) {
