--- conflicted
+++ resolved
@@ -5,15 +5,6 @@
 interface ContainerProps {
   label?: React.ReactNode
   labels?: {
-<<<<<<< HEAD
-    label: string | React.ReactNode
-    to: string
-    icon?: React.ReactNode
-    isBeta?: boolean
-  }[]
-  children: React.ReactNode
-  className?: React.HTMLAttributes<HTMLDivElement>["className"]
-=======
     label: string | React.ReactNode;
     to: string;
     icon?: React.ReactNode;
@@ -22,7 +13,6 @@
   }[];
   children: React.ReactNode;
   className?: React.HTMLAttributes<HTMLDivElement>["className"];
->>>>>>> 20bf48b6
 }
 
 export function Container({
@@ -34,20 +24,11 @@
   return (
     <div
       className={clsx(
-<<<<<<< HEAD
-        "flex flex-col rounded-xl border border-gray-200 bg-gray-300",
-=======
         "bg-base-secondary border border-neutral-600 rounded-xl flex flex-col h-full",
->>>>>>> 20bf48b6
         className,
       )}
     >
       {labels && (
-<<<<<<< HEAD
-        <div className="flex h-12 text-xs">
-          {labels.map(({ label: l, to, icon, isBeta }) => (
-            <NavTab key={to} to={to} label={l} icon={icon} isBeta={isBeta} />
-=======
         <div className="flex text-xs h-[36px]">
           {labels.map(({ label: l, to, icon, isBeta, isLoading }) => (
             <NavTab
@@ -58,7 +39,6 @@
               isBeta={isBeta}
               isLoading={isLoading}
             />
->>>>>>> 20bf48b6
           ))}
         </div>
       )}
@@ -67,11 +47,7 @@
           {label}
         </div>
       )}
-<<<<<<< HEAD
-      <div className="h-full overflow-hidden">{children}</div>
-=======
       <div className="overflow-hidden flex-grow rounded-b-xl">{children}</div>
->>>>>>> 20bf48b6
     </div>
   )
 }