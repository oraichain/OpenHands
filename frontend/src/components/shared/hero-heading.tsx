import RocketImage from "#/assets/images/rocket-image"
// import { I18nKey } from "#/i18n/declaration"
import { useTranslation } from "react-i18next"

export function HeroHeading() {
  // const { t } = useTranslation()

  return (
    <div className="flex w-full max-w-[560px] flex-col items-center gap-4 text-center">
      <RocketImage />
<<<<<<< HEAD
      <h1 className="text-[38px] font-medium leading-[32px] -tracking-[0.02em] text-neutral-100 dark:text-white">
=======
      <h1 className="text-[38px] font-semibold leading-[32px] -tracking-[0.02em] text-neutral-100 dark:text-white">
>>>>>>> ff2c4443
        From curiosity to clarity!
      </h1>
      {/* <p className="mx-4 text-sm flex flex-col gap-2">
        <span className="text-neutral-700 dark:text-[#979995]">
          {t(I18nKey.LANDING$START_HELP)}{" "}
          <a
            rel="noopener noreferrer"
            target="_blank"
            href="https://docs.all-hands.dev/modules/usage/getting-started"
            className="text-neutral-700 dark:text-[#979995] underline underline-offset-[3px]"
          >
            {t(I18nKey.LANDING$START_HELP_LINK)}
          </a>
        </span>
      </p> */}
    </div>
  )
}<|MERGE_RESOLUTION|>--- conflicted
+++ resolved
@@ -1,6 +1,6 @@
-import RocketImage from "#/assets/images/rocket-image"
+import RocketImage from "#/assets/images/rocket-image";
 // import { I18nKey } from "#/i18n/declaration"
-import { useTranslation } from "react-i18next"
+import { useTranslation } from "react-i18next";
 
 export function HeroHeading() {
   // const { t } = useTranslation()
@@ -8,11 +8,7 @@
   return (
     <div className="flex w-full max-w-[560px] flex-col items-center gap-4 text-center">
       <RocketImage />
-<<<<<<< HEAD
-      <h1 className="text-[38px] font-medium leading-[32px] -tracking-[0.02em] text-neutral-100 dark:text-white">
-=======
       <h1 className="text-[38px] font-semibold leading-[32px] -tracking-[0.02em] text-neutral-100 dark:text-white">
->>>>>>> ff2c4443
         From curiosity to clarity!
       </h1>
       {/* <p className="mx-4 text-sm flex flex-col gap-2">
@@ -29,5 +25,5 @@
         </span>
       </p> */}
     </div>
-  )
+  );
 }