--- conflicted
+++ resolved
@@ -1,26 +1,19 @@
-import React, { use, useEffect } from "react"
-<<<<<<< HEAD
+import { ChatInput } from "#/components/features/chat/chat-input"
+import { useCreateConversation } from "#/hooks/mutation/use-create-conversation"
+import { addFile, removeFile } from "#/state/initial-query-slice"
+import { RootState } from "#/store"
+import { convertImageToBase64 } from "#/utils/convert-image-to-base-64"
+import { TOAST_OPTIONS } from "#/utils/custom-toast-handlers"
+import { cn } from "#/utils/utils"
+import { useGetConversationState } from "#/zutand-stores/coin/selector"
+import React, { useEffect } from "react"
+import toast from "react-hot-toast"
+import { useDispatch, useSelector } from "react-redux"
 import { Link, useNavigation } from "react-router"
-=======
-import { useNavigation } from "react-router"
->>>>>>> 6c13e64a
-import { useDispatch, useSelector } from "react-redux"
-import { RootState } from "#/store"
-import { addFile, removeFile } from "#/state/initial-query-slice"
-import { convertImageToBase64 } from "#/utils/convert-image-to-base-64"
-import { ChatInput } from "#/components/features/chat/chat-input"
-import { cn } from "#/utils/utils"
 import AttachImageLabel from "../../icons/attach-icon.svg?react"
 import { ImageCarousel } from "../features/images/image-carousel"
 import { UploadImageInput } from "../features/images/upload-image-input"
-import { useCreateConversation } from "#/hooks/mutation/use-create-conversation"
 import { LoadingSpinner } from "./loading-spinner"
-import { useGetConversationState } from "#/zutand-stores/coin/selector"
-<<<<<<< HEAD
-import toast from "react-hot-toast"
-import { TOAST_OPTIONS } from "#/utils/custom-toast-handlers"
-=======
->>>>>>> 6c13e64a
 
 interface TaskFormProps {
   ref: React.RefObject<HTMLFormElement | null>
@@ -35,16 +28,12 @@
 
   const [text, setText] = React.useState("")
   const [inputIsFocused, setInputIsFocused] = React.useState(false)
-<<<<<<< HEAD
   const {
     mutate: createConversation,
     isPending,
     error,
   } = useCreateConversation()
   const errorDetail = (error as any)?.response?.data?.detail
-=======
-  const { mutate: createConversation, isPending } = useCreateConversation()
->>>>>>> 6c13e64a
 
   const handleSubmit = (event: React.FormEvent<HTMLFormElement>) => {
     event.preventDefault()
@@ -59,7 +48,6 @@
       setText(initMsg)
     }
   }, [initMsg])
-<<<<<<< HEAD
 
   useEffect(() => {
     if (!errorDetail) return
@@ -85,8 +73,6 @@
       TOAST_OPTIONS,
     )
   }, [errorDetail])
-=======
->>>>>>> 6c13e64a
 
   return (
     <div className="flex w-full flex-col gap-1">
