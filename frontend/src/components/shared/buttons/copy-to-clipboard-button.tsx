--- conflicted
+++ resolved
@@ -1,13 +1,13 @@
-import { useTranslation } from "react-i18next";
-import CheckmarkIcon from "#/icons/checkmark.svg?react";
-import CopyIcon from "#/icons/copy.svg?react";
-import { I18nKey } from "#/i18n/declaration";
+import { useTranslation } from "react-i18next"
+import CheckmarkIcon from "#/icons/checkmark.svg?react"
+import CopyIcon from "#/icons/copy.svg?react"
+import { I18nKey } from "#/i18n/declaration"
 
 interface CopyToClipboardButtonProps {
-  isHidden: boolean;
-  isDisabled: boolean;
-  onClick: () => void;
-  mode: "copy" | "copied";
+  isHidden: boolean
+  isDisabled: boolean
+  onClick: () => void
+  mode: "copy" | "copied"
 }
 
 export function CopyToClipboardButton({
@@ -16,7 +16,7 @@
   onClick,
   mode,
 }: CopyToClipboardButtonProps) {
-  const { t } = useTranslation();
+  const { t } = useTranslation()
   return (
     <button
       hidden={isHidden}
@@ -24,17 +24,13 @@
       data-testid="copy-to-clipboard"
       type="button"
       onClick={onClick}
-<<<<<<< HEAD
-      className="bg-neutral-1000 rounded text-neutral-100 dark:text-white dark:bg-neutral-300 p-1 absolute top-1 right-1"
-=======
+      className="absolute right-1 top-1 rounded bg-neutral-1000 p-1 text-neutral-100 dark:bg-neutral-300 dark:text-white"
       aria-label={t(
         mode === "copy" ? I18nKey.BUTTON$COPY : I18nKey.BUTTON$COPIED,
       )}
-      className="button-base p-1 absolute top-1 right-1"
->>>>>>> 71759e76
     >
       {mode === "copy" && <CopyIcon width={15} height={15} />}
       {mode === "copied" && <CheckmarkIcon width={15} height={15} />}
     </button>
-  );
+  )
 }