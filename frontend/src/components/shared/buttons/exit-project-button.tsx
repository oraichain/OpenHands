import { useTranslation } from "react-i18next";
import { I18nKey } from "#/i18n/declaration";
import PlusIcon from "#/icons/plus.svg?react";
import PlusWhiteIcon from "#/icons/plus-white.svg?react";
import { TooltipButton } from "./tooltip-button";
import { cn } from "#/utils/utils";

interface ExitProjectButtonProps {
  onClick: () => void;
  isActive?: boolean;
}

export function ExitProjectButton({
  onClick,
  isActive = false,
}: ExitProjectButtonProps) {
  const { t } = useTranslation();
<<<<<<< HEAD
  const startNewProject = t(I18nKey.PROJECT$START_NEW);
  const Icon = isActive ? PlusWhiteIcon : PlusIcon;

=======
  const startNewProject = t(I18nKey.CONVERSATION$START_NEW);
>>>>>>> 20bf48b6
  return (
    <TooltipButton
      tooltip={startNewProject}
      ariaLabel={startNewProject}
      onClick={onClick}
      testId="new-project-button"
      className={cn(
        "rounded-lg p-2 transition-colors w-10 h-10 group/item",
        "hover:bg-neutral-1000 dark:hover:bg-[#262525]",
        isActive && "bg-neutral-1000 dark:bg-[#262525]",
      )}
    >
      <Icon className="transition-colors text-neutral-800 dark:text-neutral-700 group-hover/item:text-neutral-100 dark:group-hover/item:text-white" />
    </TooltipButton>
  );
}<|MERGE_RESOLUTION|>--- conflicted
+++ resolved
@@ -15,13 +15,7 @@
   isActive = false,
 }: ExitProjectButtonProps) {
   const { t } = useTranslation();
-<<<<<<< HEAD
-  const startNewProject = t(I18nKey.PROJECT$START_NEW);
-  const Icon = isActive ? PlusWhiteIcon : PlusIcon;
-
-=======
   const startNewProject = t(I18nKey.CONVERSATION$START_NEW);
->>>>>>> 20bf48b6
   return (
     <TooltipButton
       tooltip={startNewProject}
