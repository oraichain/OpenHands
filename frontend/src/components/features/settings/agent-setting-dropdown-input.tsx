--- conflicted
+++ resolved
@@ -1,12 +1,3 @@
-<<<<<<< HEAD
-import { Autocomplete, AutocompleteItem } from "@heroui/react"
-import { ReactNode, useEffect, useState } from "react"
-import { twMerge } from "tailwind-merge"
-import { useAccount } from "wagmi"
-import { OptionalTag } from "./optional-tag"
-import { useSettings } from "#/hooks/query/use-settings"
-=======
->>>>>>> a48f651c
 import { useSaveSettings } from "#/hooks/mutation/use-save-settings"
 import { useSettings } from "#/hooks/query/use-settings"
 import {
@@ -14,19 +5,16 @@
   displaySuccessToast,
 } from "#/utils/custom-toast-handlers"
 import { retrieveAxiosErrorMessage } from "#/utils/retrieve-axios-error-message"
-<<<<<<< HEAD
 import {
   useConversationActions,
   useGetConversationState,
 } from "#/zutand-stores/coin/selector"
 import { useGetJwt } from "#/zutand-stores/persist-config/selector"
-=======
-import { useGetConversationState } from "#/zutand-stores/coin/selector"
 import { Autocomplete, AutocompleteItem } from "@heroui/react"
 import { ReactNode, useEffect, useState } from "react"
 import { twMerge } from "tailwind-merge"
+import { useAccount } from "wagmi"
 import { OptionalTag } from "./optional-tag"
->>>>>>> a48f651c
 
 interface AgentSettingsDropdownInputProps {
   testId: string
