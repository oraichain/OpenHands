--- conflicted
+++ resolved
@@ -1,11 +1,11 @@
-import { OpenHandsEventType } from "#/types/core/base";
-import React from "react";
+import { OpenHandsEventType } from "#/types/core/base"
+import React from "react"
 import {
   getDiffPath,
   getCommand,
   getCatFilePath,
   getUrlBrowser,
-} from "./helpers";
+} from "./helpers"
 import {
   FaEdit,
   FaTerminal,
@@ -13,16 +13,6 @@
   FaGlobe,
   FaPencilAlt,
   // FaTools,
-<<<<<<< HEAD
-} from "react-icons/fa";
-import Markdown from "react-markdown";
-import remarkGfm from "remark-gfm";
-import { code } from "../markdown/code";
-import { ol, ul } from "../markdown/list";
-import store from "#/store";
-import { setEventID } from "#/state/computer-slice";
-import { setCurrentPathViewed } from "#/state/file-state-slice";
-=======
 } from "react-icons/fa"
 import Markdown from "react-markdown"
 import remarkGfm from "remark-gfm"
@@ -31,27 +21,21 @@
 import store from "#/store"
 import { setEventID } from "#/state/computer-slice"
 import { setCurrentPathViewed } from "#/state/file-state-slice"
->>>>>>> 49fcb2d8
 
 const actionWrapClassName =
-  "inline-flex max-w-full items-center gap-2 rounded-[15px] border border-neutral-1000 bg-[#37352f10] px-[10px] py-[3px] text-neutral-600 hover:opacity-70 dark:border-neutral-300 cursor-pointer";
+  "inline-flex max-w-full items-center gap-2 rounded-[15px] border border-neutral-1000 bg-[#37352f10] px-[10px] py-[3px] text-neutral-600 hover:opacity-70 dark:border-neutral-300 cursor-pointer"
 
 const MessageActionDisplay: React.FC<{
-  messageActionID: string | undefined;
-  content: string;
-  eventID?: number;
+  messageActionID: string | undefined
+  content: string
+  eventID?: number
 }> = ({ messageActionID, content, eventID }) => {
   const openComputertByEventID = (eventID) => {
     if (typeof eventID === "number") {
-<<<<<<< HEAD
-      store.dispatch(setCurrentPathViewed(""));
-      store.dispatch(setEventID(eventID));
-=======
       store.dispatch(setCurrentPathViewed(""))
       store.dispatch(setEventID(eventID))
->>>>>>> 49fcb2d8
     }
-  };
+  }
 
   const renderContent = () => {
     switch (messageActionID as OpenHandsEventType) {
@@ -68,7 +52,7 @@
               Editing file: {getDiffPath(content)}
             </div>
           </div>
-        );
+        )
 
       case "run":
       case "run_ipython":
@@ -84,7 +68,7 @@
               Executing command: {getCommand(content)}
             </div>
           </div>
-        );
+        )
 
       case "read":
         return (
@@ -99,7 +83,7 @@
               Reading file: {getCatFilePath(content)}
             </div>
           </div>
-        );
+        )
 
       case "browse":
       case "browse_interactive":
@@ -115,7 +99,7 @@
               Browsing: {getUrlBrowser(content)}
             </div>
           </div>
-        );
+        )
 
       case "write":
         return (
@@ -130,7 +114,7 @@
               Writing file: {getDiffPath(content)}
             </div>
           </div>
-        );
+        )
 
       // case "mcp":
       // case "call_tool_mcp":
@@ -158,11 +142,11 @@
           >
             {content}
           </Markdown>
-        );
+        )
     }
-  };
+  }
 
-  return <div className="mt-2 max-w-[500px]">{renderContent()}</div>;
-};
+  return <div className="mt-2 max-w-[500px]">{renderContent()}</div>
+}
 
-export default MessageActionDisplay;+export default MessageActionDisplay