import DynamicText from "#/components/DynamicText"
import { CopyToClipboardButton } from "#/components/shared/buttons/copy-to-clipboard-button"
import Stepper from "#/components/Stepper"
import { cn } from "#/utils/utils"
import React from "react"
import Markdown from "react-markdown"
import remarkGfm from "remark-gfm"
import { anchor } from "../markdown/anchor"
import { code } from "../markdown/code"
import { ol, ul } from "../markdown/list"
import videoSrc from "./agents-building-w-bg-animated.mp4"
import "./style.css"

interface ChatMessageProps {
  type: "user" | "assistant"
  message: string
  className?: string
  messageLength: number
}

const texts = [
  "Warming up the engines… Thank you for your patience!",
  "Hang tight, we’re working our magic…",
  "Pro tip: Great answers take time!",
  "Almost there – just booting up the AI brain…",
]

export function ChatMessage({
  type,
  message,
  children,
  className,
  messageLength,
}: React.PropsWithChildren<ChatMessageProps>) {
  const [isHovering, setIsHovering] = React.useState(false)
  const [isCopy, setIsCopy] = React.useState(false)

  const handleCopyToClipboard = async () => {
    await navigator.clipboard.writeText(message)
    setIsCopy(true)
  }

  React.useEffect(() => {
    let timeout: NodeJS.Timeout

    if (isCopy) {
      timeout = setTimeout(() => {
        setIsCopy(false)
      }, 2000)
    }

    return () => {
      clearTimeout(timeout)
    }
  }, [isCopy])

  return (
<<<<<<< HEAD
    <>
      <article
        data-testid={`${type}-message`}
        onMouseEnter={() => setIsHovering(true)}
        onMouseLeave={() => setIsHovering(false)}
        className={cn(
          "style-reset relative rounded-[20px]",
          "flex flex-col gap-2",
          type === "user" &&
            "max-w-[305px] self-end rounded-br-none border border-neutral-1000 bg-white px-4 py-2 dark:bg-gray-100",
          type === "assistant" && "mt-2 max-w-full bg-transparent",
          className,
        )}
      >
        <CopyToClipboardButton
          isHidden={!isHovering}
          isDisabled={isCopy}
          onClick={handleCopyToClipboard}
          mode={isCopy ? "copied" : "copy"}
        />
        <div className="overflow-auto break-words text-sm text-neutral-100 dark:text-white">
          <Markdown
            components={{
              code,
              ul,
              ol,
              a: anchor,
            }}
            remarkPlugins={[remarkGfm]}
          >
            {message}
          </Markdown>
        </div>
        {children}
      </article>

      {type === "user" && messageLength === 1 && (
        <div>
          <Stepper />
          <div className="max-w-full rounded-[20px] bg-white p-4">
            <div className="flex items-center justify-center">
              <video
                preload="auto"
                muted={true}
                autoPlay
                playsInline
                loop
                controls={false}
                width={200}
                height={200}
                className="rounded-[20px]"
              >
                <source src={videoSrc} type="video/mp4" />
                <track kind="captions" />
              </video>
            </div>
            <DynamicText items={texts} />
          </div>
        </div>
      )}
    </>
=======
    <article
      data-testid={`${type}-message`}
      onMouseEnter={() => setIsHovering(true)}
      onMouseLeave={() => setIsHovering(false)}
      className={cn(
        "style-reset relative rounded-[20px]",
        "flex flex-col gap-2",
        type === "user" &&
          "max-w-[75%] self-end rounded-br-none border border-neutral-1000 bg-white px-4 py-2 dark:bg-gray-100",
        type === "assistant" && "mt-2 max-w-full bg-transparent",
        className,
      )}
    >
      <CopyToClipboardButton
        isHidden={!isHovering}
        isDisabled={isCopy}
        onClick={handleCopyToClipboard}
        mode={isCopy ? "copied" : "copy"}
      />
      <div className="overflow-auto break-words text-sm text-neutral-100 dark:text-white">
        <Markdown
          components={{
            code,
            ul,
            ol,
            a: anchor,
            pre: ({ children }) => (
              <pre className="[&_pre]:my-0 [&_pre]:whitespace-pre-wrap [&_pre]:border-none [&_pre]:bg-white [&_pre]:p-0 [&_pre]:text-neutral-100 [&_pre_code]:!font-inter">
                {children}
              </pre>
            ),
          }}
          remarkPlugins={[remarkGfm]}
        >
          {message}
        </Markdown>
      </div>
      {children}
    </article>
>>>>>>> 8271b2e6
  )
}<|MERGE_RESOLUTION|>--- conflicted
+++ resolved
@@ -55,7 +55,6 @@
   }, [isCopy])
 
   return (
-<<<<<<< HEAD
     <>
       <article
         data-testid={`${type}-message`}
@@ -65,7 +64,7 @@
           "style-reset relative rounded-[20px]",
           "flex flex-col gap-2",
           type === "user" &&
-            "max-w-[305px] self-end rounded-br-none border border-neutral-1000 bg-white px-4 py-2 dark:bg-gray-100",
+            "max-w-[75%] self-end rounded-br-none border border-neutral-1000 bg-white px-4 py-2 dark:bg-gray-100",
           type === "assistant" && "mt-2 max-w-full bg-transparent",
           className,
         )}
@@ -83,6 +82,11 @@
               ul,
               ol,
               a: anchor,
+              pre: ({ children }) => (
+                <pre className="[&_pre]:my-0 [&_pre]:whitespace-pre-wrap [&_pre]:border-none [&_pre]:bg-white [&_pre]:p-0 [&_pre]:text-neutral-100 [&_pre_code]:!font-inter">
+                  {children}
+                </pre>
+              ),
             }}
             remarkPlugins={[remarkGfm]}
           >
@@ -117,46 +121,5 @@
         </div>
       )}
     </>
-=======
-    <article
-      data-testid={`${type}-message`}
-      onMouseEnter={() => setIsHovering(true)}
-      onMouseLeave={() => setIsHovering(false)}
-      className={cn(
-        "style-reset relative rounded-[20px]",
-        "flex flex-col gap-2",
-        type === "user" &&
-          "max-w-[75%] self-end rounded-br-none border border-neutral-1000 bg-white px-4 py-2 dark:bg-gray-100",
-        type === "assistant" && "mt-2 max-w-full bg-transparent",
-        className,
-      )}
-    >
-      <CopyToClipboardButton
-        isHidden={!isHovering}
-        isDisabled={isCopy}
-        onClick={handleCopyToClipboard}
-        mode={isCopy ? "copied" : "copy"}
-      />
-      <div className="overflow-auto break-words text-sm text-neutral-100 dark:text-white">
-        <Markdown
-          components={{
-            code,
-            ul,
-            ol,
-            a: anchor,
-            pre: ({ children }) => (
-              <pre className="[&_pre]:my-0 [&_pre]:whitespace-pre-wrap [&_pre]:border-none [&_pre]:bg-white [&_pre]:p-0 [&_pre]:text-neutral-100 [&_pre_code]:!font-inter">
-                {children}
-              </pre>
-            ),
-          }}
-          remarkPlugins={[remarkGfm]}
-        >
-          {message}
-        </Markdown>
-      </div>
-      {children}
-    </article>
->>>>>>> 8271b2e6
   )
 }