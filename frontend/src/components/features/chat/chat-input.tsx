--- conflicted
+++ resolved
@@ -1,18 +1,14 @@
-import React, { useEffect } from "react"
-import TextareaAutosize from "react-textarea-autosize"
-import { useTranslation } from "react-i18next"
+import { StopButton } from "#/components/shared/buttons/stop-button"
+import { SubmitButton } from "#/components/shared/buttons/submit-button"
 import { I18nKey } from "#/i18n/declaration"
 import { cn } from "#/utils/utils"
-import { SubmitButton } from "#/components/shared/buttons/submit-button"
-import { StopButton } from "#/components/shared/buttons/stop-button"
-<<<<<<< HEAD
-import { useGetConversationState } from "#/zutand-stores/coin/selector"
-=======
 import {
   useConversationActions,
   useGetConversationState,
 } from "#/zutand-stores/coin/selector"
->>>>>>> 6c13e64a
+import React, { useEffect } from "react"
+import { useTranslation } from "react-i18next"
+import TextareaAutosize from "react-textarea-autosize"
 
 interface ChatInputProps {
   name?: string
@@ -52,18 +48,12 @@
   const [isDraggingOver, setIsDraggingOver] = React.useState(false)
 
   const initMsg = useGetConversationState("initMsg")
-<<<<<<< HEAD
-=======
   const { handleSetInitMsg } = useConversationActions()
->>>>>>> 6c13e64a
 
   useEffect(() => {
     if (initMsg) {
       onChange(initMsg)
-<<<<<<< HEAD
-=======
       handleSetInitMsg("")
->>>>>>> 6c13e64a
     }
   }, [initMsg])
 
