import React from "react";
import type { Message } from "#/message";
import { ChatMessage } from "#/components/features/chat/chat-message";
import { ConfirmationButtons } from "#/components/shared/buttons/confirmation-buttons";
import { ImageCarousel } from "../images/image-carousel";
import { ExpandableMessage } from "./expandable-message";

interface MessagesProps {
  messages: Message[];
  isAwaitingUserConfirmation: boolean;
}

export const Messages: React.FC<MessagesProps> = React.memo(
  ({ messages, isAwaitingUserConfirmation }) =>
    messages.map((message, index) => {
      const shouldShowConfirmationButtons =
        messages.length - 1 === index &&
        message.sender === "assistant" &&
        isAwaitingUserConfirmation;

      if (message.type === "error" || message.type === "action") {
        return (
          <div key={index}>
            <ExpandableMessage
              type={message.type}
              id={message.translationID}
              message={message.content}
              success={message.success}
<<<<<<< HEAD
              messageActionID={message.messageActionID}
=======
              observation={message.observation}
              action={message.action}
>>>>>>> b66e04d0
            />
            {shouldShowConfirmationButtons && <ConfirmationButtons />}
          </div>
        );
      }

      return (
        <ChatMessage
          key={index}
          type={message.sender}
          message={message.content}
        >
          {message.imageUrls && message.imageUrls.length > 0 && (
            <ImageCarousel size="small" images={message.imageUrls} />
          )}
          {shouldShowConfirmationButtons && <ConfirmationButtons />}
        </ChatMessage>
      );
    }),
);

Messages.displayName = "Messages";<|MERGE_RESOLUTION|>--- conflicted
+++ resolved
@@ -26,12 +26,9 @@
               id={message.translationID}
               message={message.content}
               success={message.success}
-<<<<<<< HEAD
               messageActionID={message.messageActionID}
-=======
               observation={message.observation}
               action={message.action}
->>>>>>> b66e04d0
             />
             {shouldShowConfirmationButtons && <ConfirmationButtons />}
           </div>
