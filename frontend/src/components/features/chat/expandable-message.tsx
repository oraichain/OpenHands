--- conflicted
+++ resolved
@@ -1,4 +1,3 @@
-<<<<<<< HEAD
 import { useConfig } from "#/hooks/query/use-config";
 import { I18nKey } from "#/i18n/declaration";
 import ArrowDown from "#/icons/angle-down-solid.svg?react";
@@ -22,29 +21,7 @@
 import { MonoComponent } from "./mono-component";
 import { PathComponent } from "./path-component";
 
-=======
-import { useConfig } from "#/hooks/query/use-config"
-import { I18nKey } from "#/i18n/declaration"
-import ArrowDown from "#/icons/angle-down-solid.svg?react"
-import ArrowUp from "#/icons/angle-up-solid.svg?react"
-import CheckCircle from "#/icons/check-circle-solid.svg?react"
-import XCircle from "#/icons/x-circle-solid.svg?react"
-import { HANDLED_ACTIONS } from "#/state/chat-slice"
-import { OpenHandsAction } from "#/types/core/actions"
-import { OpenHandsEventType } from "#/types/core/base"
-import { OpenHandsObservation } from "#/types/core/observations"
-import ObservationType from "#/types/observation-type"
-import { cn } from "#/utils/utils"
-import { PayloadAction } from "@reduxjs/toolkit"
-import { useEffect, useState } from "react"
-import { useTranslation } from "react-i18next"
-import Markdown from "react-markdown"
-import { Link } from "react-router"
-import remarkGfm from "remark-gfm"
-import { code } from "../markdown/code"
-import { ol, ul } from "../markdown/list"
-import MessageActionDisplay from "./message-action-display"
->>>>>>> f280becf
+import ObservationType from "#/types/observation-type";
 
 const trimText = (text: string, maxLength: number): string => {
   if (!text) return ""
@@ -72,22 +49,12 @@
   observation,
   action,
 }: ExpandableMessageProps) {
-<<<<<<< HEAD
   const { data: config } = useConfig();
   const { t, i18n } = useTranslation();
   const [showDetails, setShowDetails] = useState(true);
   // const [headline, setHeadline] = useState("");
   const [details, setDetails] = useState(message);
   const [translationId, setTranslationId] = useState<string | undefined>(id);
-=======
-  const { data: config } = useConfig()
-  const { t, i18n } = useTranslation()
-  const [showDetails, setShowDetails] = useState(true)
-  const [headline, setHeadline] = useState("")
-  const [details, setDetails] = useState(message)
-  // console.log("ExpandableMessage", message)
-  const [translationId, setTranslationId] = useState<string | undefined>(id)
->>>>>>> f280becf
   const [translationParams, setTranslationParams] = useState<
     Record<string, unknown>
   >({
@@ -132,17 +99,10 @@
       setTranslationParams({
         observation: processedObservation,
         action: processedAction,
-<<<<<<< HEAD
       });
       // setHeadline(`${t(id)} (${messageActionID})`);
       setDetails(message);
       setShowDetails(true);
-=======
-      })
-      setHeadline(t(id) + ` (${messageActionID})`)
-      setDetails(message)
-      setShowDetails(true)
->>>>>>> f280becf
     }
   }, [id, message, i18n.language]);
 
