--- conflicted
+++ resolved
@@ -3,6 +3,8 @@
 import ArrowUp from "#/icons/angle-up-solid.svg?react";
 import CheckCircle from "#/icons/check-circle-solid.svg?react";
 import XCircle from "#/icons/x-circle-solid.svg?react";
+import { HANDLED_ACTIONS } from "#/state/chat-slice";
+import { OpenHandsEventType } from "#/types/core/base";
 import { cn } from "#/utils/utils";
 import { useEffect, useState } from "react";
 import { useTranslation } from "react-i18next";
@@ -11,19 +13,7 @@
 import remarkGfm from "remark-gfm";
 import { code } from "../markdown/code";
 import { ol, ul } from "../markdown/list";
-<<<<<<< HEAD
-
-=======
-import ArrowUp from "#/icons/angle-up-solid.svg?react";
-import ArrowDown from "#/icons/angle-down-solid.svg?react";
-import CheckCircle from "#/icons/check-circle-solid.svg?react";
-import XCircle from "#/icons/x-circle-solid.svg?react";
-import { cn } from "#/utils/utils";
-import { useConfig } from "#/hooks/query/use-config";
 import MessageActionDisplay from "./message-action-display";
-import { HANDLED_ACTIONS } from "#/state/chat-slice";
-import { OpenHandsEventType } from "#/types/core/base";
->>>>>>> 9aa151b5
 interface ExpandableMessageProps {
   id?: string;
   message: string;
