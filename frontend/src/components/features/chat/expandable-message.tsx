--- conflicted
+++ resolved
@@ -1,5 +1,5 @@
-<<<<<<< HEAD
 import { useConfig } from "#/hooks/query/use-config"
+import { I18nKey } from "#/i18n/declaration"
 import ArrowDown from "#/icons/angle-down-solid.svg?react"
 import ArrowUp from "#/icons/angle-up-solid.svg?react"
 import CheckCircle from "#/icons/check-circle-solid.svg?react"
@@ -15,6 +15,16 @@
 import { code } from "../markdown/code"
 import { ol, ul } from "../markdown/list"
 import MessageActionDisplay from "./message-action-display"
+import { PayloadAction } from "@reduxjs/toolkit"
+import { OpenHandsObservation } from "#/types/core/observations"
+import { OpenHandsAction } from "#/types/core/actions"
+
+
+const trimText = (text: string, maxLength: number): string => {
+  if (!text) return "";
+  return text.length > maxLength ? `${text.substring(0, maxLength)}...` : text;
+};
+
 interface ExpandableMessageProps {
   id?: string
   message: string
@@ -22,41 +32,8 @@
   success?: boolean
   messageActionID?: string
   eventID?: number
-=======
-import { PayloadAction } from "@reduxjs/toolkit";
-import { useEffect, useState } from "react";
-import { Trans, useTranslation } from "react-i18next";
-import Markdown from "react-markdown";
-import { Link } from "react-router";
-import remarkGfm from "remark-gfm";
-import { useConfig } from "#/hooks/query/use-config";
-import { I18nKey } from "#/i18n/declaration";
-import ArrowDown from "#/icons/angle-down-solid.svg?react";
-import ArrowUp from "#/icons/angle-up-solid.svg?react";
-import CheckCircle from "#/icons/check-circle-solid.svg?react";
-import XCircle from "#/icons/x-circle-solid.svg?react";
-import { OpenHandsAction } from "#/types/core/actions";
-import { OpenHandsObservation } from "#/types/core/observations";
-import { cn } from "#/utils/utils";
-import { code } from "../markdown/code";
-import { ol, ul } from "../markdown/list";
-import { MonoComponent } from "./mono-component";
-import { PathComponent } from "./path-component";
-
-const trimText = (text: string, maxLength: number): string => {
-  if (!text) return "";
-  return text.length > maxLength ? `${text.substring(0, maxLength)}...` : text;
-};
-
-interface ExpandableMessageProps {
-  id?: string;
-  message: string;
-  type: string;
-  success?: boolean;
-  messageActionID?: string;
-  observation?: PayloadAction<OpenHandsObservation>;
-  action?: PayloadAction<OpenHandsAction>;
->>>>>>> 71759e76
+  observation?: PayloadAction<OpenHandsObservation>
+  action?: PayloadAction<OpenHandsAction>
 }
 
 export function ExpandableMessage({
@@ -65,30 +42,15 @@
   type,
   success,
   messageActionID,
-<<<<<<< HEAD
   eventID,
+  observation,
+  action,
 }: ExpandableMessageProps) {
   const { data: config } = useConfig()
   const { t, i18n } = useTranslation()
   const [showDetails, setShowDetails] = useState(true)
   const [headline, setHeadline] = useState("")
   const [details, setDetails] = useState(message)
-
-  useEffect(() => {
-    if (id && i18n.exists(id)) {
-      setHeadline(t(id) + ` (${messageActionID})`)
-      setDetails(message)
-      setShowDetails(true)
-    }
-  }, [id, message, i18n.language])
-=======
-  observation,
-  action,
-}: ExpandableMessageProps) {
-  const { data: config } = useConfig();
-  const { t, i18n } = useTranslation();
-  const [showDetails, setShowDetails] = useState(true);
-  const [details, setDetails] = useState(message);
   const [translationId, setTranslationId] = useState<string | undefined>(id);
   const [translationParams, setTranslationParams] = useState<
     Record<string, unknown>
@@ -135,11 +97,11 @@
         observation: processedObservation,
         action: processedAction,
       });
-      setDetails(message);
-      setShowDetails(false);
+      setHeadline(t(id) + ` (${messageActionID})`)
+      setDetails(message)
+      setShowDetails(true)
     }
-  }, [id, message, observation, action, i18n.language]);
->>>>>>> 71759e76
+  }, [id, message, i18n.language])
 
   const statusIconClasses = "h-4 w-4 mr-2 inline"
 
@@ -199,7 +161,6 @@
           )}
           <span
             className={cn(
-<<<<<<< HEAD
               headline ? "font-bold" : "",
               type === "error"
                 ? "text-danger"
@@ -209,6 +170,19 @@
             {headline && (
               <>
                 {headline}
+                {/* {translationId && i18n.exists(translationId) ? (
+                  <Trans
+                    i18nKey={translationId + ` (${messageActionID})`}
+                    values={translationParams}
+                    components={{
+                      bold: <strong />,
+                      path: <PathComponent />,
+                      cmd: <MonoComponent />,
+                    }}
+                  />
+                ) : (
+                  `${id} (${messageActionID})`
+                )} */}
                 <button
                   type="button"
                   onClick={() => setShowDetails(!showDetails)}
@@ -228,47 +202,10 @@
                         type === "error" ? "fill-danger" : "fill-neutral-700",
                       )}
                     />
-=======
-              "font-bold",
-              type === "error" ? "text-danger" : "text-neutral-300",
+                  )}
+                </button>
+              </>
             )}
-          >
-            {/* {translationId && i18n.exists(translationId) ? (
-              <Trans
-                i18nKey={translationId + ` (${messageActionID})`}
-                values={translationParams}
-                components={{
-                  bold: <strong />,
-                  path: <PathComponent />,
-                  cmd: <MonoComponent />,
-                }}
-              />
-            ) : (
-              `${id} (${messageActionID})`
-            )} */}
-            {`${t(translationId as any)} (${messageActionID})`}
-            <button
-              type="button"
-              onClick={() => setShowDetails(!showDetails)}
-              className="cursor-pointer text-left"
-            >
-              {showDetails ? (
-                <ArrowUp
-                  className={cn(
-                    "h-4 w-4 ml-2 inline",
-                    type === "error" ? "fill-danger" : "fill-neutral-300",
->>>>>>> 71759e76
-                  )}
-                />
-              ) : (
-                <ArrowDown
-                  className={cn(
-                    "h-4 w-4 ml-2 inline",
-                    type === "error" ? "fill-danger" : "fill-neutral-300",
-                  )}
-                />
-              )}
-            </button>
           </span>
         </div>
         {(!headline || showDetails) && (
@@ -298,25 +235,7 @@
                   {details}
                 </Markdown>
               )}
-<<<<<<< HEAD
             </div>
-=======
-            </span>
-          )}
-        </div>
-        {showDetails && (
-          <div className="text-sm">
-            <Markdown
-              components={{
-                code,
-                ul,
-                ol,
-              }}
-              remarkPlugins={[remarkGfm]}
-            >
-              {details}
-            </Markdown>
->>>>>>> 71759e76
           </div>
         )}
       </div>
