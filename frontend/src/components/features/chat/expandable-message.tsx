<<<<<<< HEAD
import { useEffect, useState } from "react";
import { Trans, useTranslation } from "react-i18next";
import Markdown from "react-markdown";
import { Link } from "react-router";
import remarkGfm from "remark-gfm";
import { PayloadAction } from "@reduxjs/toolkit";
import { useConfig } from "#/hooks/query/use-config";
import { I18nKey } from "#/i18n/declaration";
import ArrowDown from "#/icons/angle-down-solid.svg?react";
import ArrowUp from "#/icons/angle-up-solid.svg?react";
import CheckCircle from "#/icons/check-circle-solid.svg?react";
import XCircle from "#/icons/x-circle-solid.svg?react";
import { HANDLED_ACTIONS } from "#/state/chat-slice";
import { OpenHandsEventType } from "#/types/core/base";
import { cn } from "#/utils/utils";
import { code } from "../markdown/code";
import { ol, ul } from "../markdown/list";
import MessageActionDisplay from "./message-action-display";
import { OpenHandsObservation } from "#/types/core/observations";
import { OpenHandsAction } from "#/types/core/actions";
import { PathComponent } from "./path-component";
import { MonoComponent } from "./mono-component";
=======
import { useConfig } from "#/hooks/query/use-config"
import { I18nKey } from "#/i18n/declaration"
import ArrowDown from "#/icons/angle-down-solid.svg?react"
import ArrowUp from "#/icons/angle-up-solid.svg?react"
import CheckCircle from "#/icons/check-circle-solid.svg?react"
import XCircle from "#/icons/x-circle-solid.svg?react"
import { HANDLED_ACTIONS } from "#/state/chat-slice"
import { OpenHandsEventType } from "#/types/core/base"
import { cn } from "#/utils/utils"
import { useEffect, useState } from "react"
import { useTranslation } from "react-i18next"
import Markdown from "react-markdown"
import { Link } from "react-router"
import remarkGfm from "remark-gfm"
import { code } from "../markdown/code"
import { ol, ul } from "../markdown/list"
import MessageActionDisplay from "./message-action-display"
import { PayloadAction } from "@reduxjs/toolkit"
import { OpenHandsObservation } from "#/types/core/observations"
import { OpenHandsAction } from "#/types/core/actions"

>>>>>>> 6c13e64a

const trimText = (text: string, maxLength: number): string => {
  if (!text) return "";
  return text.length > maxLength ? `${text.substring(0, maxLength)}...` : text;
};

interface ExpandableMessageProps {
<<<<<<< HEAD
  id?: string;
  message: string;
  type: string;
  success?: boolean;
  messageActionID?: string;
  eventID?: number;
  observation?: PayloadAction<OpenHandsObservation>;
  action?: PayloadAction<OpenHandsAction>;
=======
  id?: string
  message: string
  type: string
  success?: boolean
  messageActionID?: string
  eventID?: number
  observation?: PayloadAction<OpenHandsObservation>
  action?: PayloadAction<OpenHandsAction>
>>>>>>> 6c13e64a
}

export function ExpandableMessage({
  id,
  message,
  type,
  success,
  messageActionID,
  eventID,
  observation,
  action,
}: ExpandableMessageProps) {
<<<<<<< HEAD
  const { data: config } = useConfig();
  const { t, i18n } = useTranslation();
  const [showDetails, setShowDetails] = useState(true);
  // const [headline, setHeadline] = useState("");
  const [details, setDetails] = useState(message);
=======
  const { data: config } = useConfig()
  const { t, i18n } = useTranslation()
  const [showDetails, setShowDetails] = useState(true)
  const [headline, setHeadline] = useState("")
  const [details, setDetails] = useState(message)
>>>>>>> 6c13e64a
  const [translationId, setTranslationId] = useState<string | undefined>(id);
  const [translationParams, setTranslationParams] = useState<
    Record<string, unknown>
  >({
    observation,
    action,
  });

  useEffect(() => {
    if (id && i18n.exists(id)) {
      let processedObservation = observation;
      let processedAction = action;

      if (action && action.payload.action === "run") {
        const trimmedCommand = trimText(action.payload.args.command, 80);
        processedAction = {
          ...action,
          payload: {
            ...action.payload,
            args: {
              ...action.payload.args,
              command: trimmedCommand,
            },
          },
        };
      }

      if (observation && observation.payload.observation === "run") {
        const trimmedCommand = trimText(observation.payload.extras.command, 80);
        processedObservation = {
          ...observation,
          payload: {
            ...observation.payload,
            extras: {
              ...observation.payload.extras,
              command: trimmedCommand,
            },
          },
        };
      }

      setTranslationId(id);
      setTranslationParams({
        observation: processedObservation,
        action: processedAction,
      });
<<<<<<< HEAD
      // setHeadline(`${t(id)} (${messageActionID})`);
      setDetails(message);
      setShowDetails(true);
    }
  }, [id, message, i18n.language]);

  const statusIconClasses = "h-4 w-4 mr-2 inline";

  if (messageActionID === undefined) {
    return null;
  }
=======
      setHeadline(t(id) + ` (${messageActionID})`)
      setDetails(message)
      setShowDetails(true)
    }
  }, [id, message, i18n.language])

  const statusIconClasses = "h-4 w-4 mr-2 inline"
>>>>>>> 6c13e64a

  if (
    config?.FEATURE_FLAGS.ENABLE_BILLING &&
    config?.APP_MODE === "saas" &&
    id === I18nKey.STATUS$ERROR_LLM_OUT_OF_CREDITS
  ) {
    return (
      <div
        data-testid="out-of-credits"
<<<<<<< HEAD
        className="flex items-center justify-start gap-2 border-l-2 border-danger py-2 pl-2"
=======
        className="my-2 flex items-center justify-start gap-2 border-l-2 border-danger py-2 pl-2"
>>>>>>> 6c13e64a
      >
        <div className="w-full text-sm">
          <div className="font-bold text-danger">
            {t(I18nKey.STATUS$ERROR_LLM_OUT_OF_CREDITS)}
          </div>
          <Link
            className="mb-2 mt-2 flex h-10 w-full items-center justify-center gap-2 rounded bg-primary text-[#0D0F11]"
            to="/settings/billing"
          >
            {t(I18nKey.BILLING$CLICK_TO_TOP_UP)}
          </Link>
        </div>
      </div>
    )
  }

  return (
    <div
      className={cn(
<<<<<<< HEAD
        "flex items-center justify-start gap-2 py-1",
=======
        "flex items-center justify-start gap-2 py-2",
>>>>>>> 6c13e64a
        type === "error" ? "border-danger" : "border-neutral-300",
      )}
    >
      <div className="w-full text-sm">
        <div className="flex w-full flex-row items-center">
          {/* {type === "action" && success === undefined && (
            <span className="flex-shrink-0">
              <div className="w-4 h-4 mr-2 rounded-full bg-neutral-100"></div>
            </span>
          )} */}
          {type === "action" && success !== undefined && (
            <span className="flex-shrink-0">
              {success ? (
                <CheckCircle
                  data-testid="status-icon"
                  className={cn(statusIconClasses, "fill-neutral-700")}
                />
              ) : (
                <XCircle
                  data-testid="status-icon"
                  className={cn(statusIconClasses, "fill-neutral-700")}
                />
              )}
            </span>
          )}
          <span
            className={cn(
<<<<<<< HEAD
              translationId ? "font-bold" : "",
=======
              headline ? "font-bold" : "",
>>>>>>> 6c13e64a
              type === "error"
                ? "text-danger"
                : "text-neutral-600 dark:text-white",
            )}
          >
<<<<<<< HEAD
            {translationId && (
              <>
                {/* {headline} */}
                {translationId && i18n.exists(translationId) ? (
                  <Trans
                    i18nKey={`${t(translationId)} (${messageActionID})`}
=======
            {headline && (
              <>
                {headline}
                {/* {translationId && i18n.exists(translationId) ? (
                  <Trans
                    i18nKey={translationId + ` (${messageActionID})`}
>>>>>>> 6c13e64a
                    values={translationParams}
                    components={{
                      bold: <strong />,
                      path: <PathComponent />,
                      cmd: <MonoComponent />,
                    }}
                  />
                ) : (
<<<<<<< HEAD
                  `${t(id)} (${messageActionID})`
                )}
=======
                  `${id} (${messageActionID})`
                )} */}
>>>>>>> 6c13e64a
                <button
                  type="button"
                  onClick={() => setShowDetails(!showDetails)}
                  className="cursor-pointer text-left"
                >
                  {showDetails ? (
                    <ArrowUp
                      className={cn(
                        "ml-2 inline h-4 w-4",
                        type === "error" ? "fill-danger" : "fill-neutral-700",
                      )}
                    />
                  ) : (
                    <ArrowDown
                      className={cn(
                        "ml-2 inline h-4 w-4",
                        type === "error" ? "fill-danger" : "fill-neutral-700",
                      )}
                    />
                  )}
                </button>
              </>
            )}
          </span>
        </div>
<<<<<<< HEAD
        {(!translationId || showDetails) && (
=======
        {(!headline || showDetails) && (
>>>>>>> 6c13e64a
          <div className="flex text-sm">
            <div className="relative w-6 shrink-0">
              {/* <div className="border-l border-dashed border-neutral-300 absolute start-[7px] top-0 bottom-2"></div> */}
            </div>
            <div className="flex-1 overflow-auto">
              {type === "action" &&
              HANDLED_ACTIONS.includes(
                messageActionID as OpenHandsEventType,
              ) ? (
                <MessageActionDisplay
                  messageActionID={messageActionID}
                  content={details}
                  eventID={eventID}
                />
              ) : (
                <Markdown
                  components={{
                    code,
                    ul,
                    ol,
                  }}
                  remarkPlugins={[remarkGfm]}
                >
                  {details}
                </Markdown>
              )}
            </div>
          </div>
        )}
      </div>
    </div>
  )
}<|MERGE_RESOLUTION|>--- conflicted
+++ resolved
@@ -1,10 +1,3 @@
-<<<<<<< HEAD
-import { useEffect, useState } from "react";
-import { Trans, useTranslation } from "react-i18next";
-import Markdown from "react-markdown";
-import { Link } from "react-router";
-import remarkGfm from "remark-gfm";
-import { PayloadAction } from "@reduxjs/toolkit";
 import { useConfig } from "#/hooks/query/use-config";
 import { I18nKey } from "#/i18n/declaration";
 import ArrowDown from "#/icons/angle-down-solid.svg?react";
@@ -12,38 +5,22 @@
 import CheckCircle from "#/icons/check-circle-solid.svg?react";
 import XCircle from "#/icons/x-circle-solid.svg?react";
 import { HANDLED_ACTIONS } from "#/state/chat-slice";
+import { OpenHandsAction } from "#/types/core/actions";
 import { OpenHandsEventType } from "#/types/core/base";
+import { OpenHandsObservation } from "#/types/core/observations";
 import { cn } from "#/utils/utils";
+import { PayloadAction } from "@reduxjs/toolkit";
+import { useEffect, useState } from "react";
+import { Trans, useTranslation } from "react-i18next";
+import Markdown from "react-markdown";
+import { Link } from "react-router";
+import remarkGfm from "remark-gfm";
 import { code } from "../markdown/code";
 import { ol, ul } from "../markdown/list";
 import MessageActionDisplay from "./message-action-display";
-import { OpenHandsObservation } from "#/types/core/observations";
-import { OpenHandsAction } from "#/types/core/actions";
+import { MonoComponent } from "./mono-component";
 import { PathComponent } from "./path-component";
-import { MonoComponent } from "./mono-component";
-=======
-import { useConfig } from "#/hooks/query/use-config"
-import { I18nKey } from "#/i18n/declaration"
-import ArrowDown from "#/icons/angle-down-solid.svg?react"
-import ArrowUp from "#/icons/angle-up-solid.svg?react"
-import CheckCircle from "#/icons/check-circle-solid.svg?react"
-import XCircle from "#/icons/x-circle-solid.svg?react"
-import { HANDLED_ACTIONS } from "#/state/chat-slice"
-import { OpenHandsEventType } from "#/types/core/base"
-import { cn } from "#/utils/utils"
-import { useEffect, useState } from "react"
-import { useTranslation } from "react-i18next"
-import Markdown from "react-markdown"
-import { Link } from "react-router"
-import remarkGfm from "remark-gfm"
-import { code } from "../markdown/code"
-import { ol, ul } from "../markdown/list"
-import MessageActionDisplay from "./message-action-display"
-import { PayloadAction } from "@reduxjs/toolkit"
-import { OpenHandsObservation } from "#/types/core/observations"
-import { OpenHandsAction } from "#/types/core/actions"
-
->>>>>>> 6c13e64a
+
 
 const trimText = (text: string, maxLength: number): string => {
   if (!text) return "";
@@ -51,7 +28,6 @@
 };
 
 interface ExpandableMessageProps {
-<<<<<<< HEAD
   id?: string;
   message: string;
   type: string;
@@ -60,16 +36,6 @@
   eventID?: number;
   observation?: PayloadAction<OpenHandsObservation>;
   action?: PayloadAction<OpenHandsAction>;
-=======
-  id?: string
-  message: string
-  type: string
-  success?: boolean
-  messageActionID?: string
-  eventID?: number
-  observation?: PayloadAction<OpenHandsObservation>
-  action?: PayloadAction<OpenHandsAction>
->>>>>>> 6c13e64a
 }
 
 export function ExpandableMessage({
@@ -82,19 +48,11 @@
   observation,
   action,
 }: ExpandableMessageProps) {
-<<<<<<< HEAD
   const { data: config } = useConfig();
   const { t, i18n } = useTranslation();
   const [showDetails, setShowDetails] = useState(true);
   // const [headline, setHeadline] = useState("");
   const [details, setDetails] = useState(message);
-=======
-  const { data: config } = useConfig()
-  const { t, i18n } = useTranslation()
-  const [showDetails, setShowDetails] = useState(true)
-  const [headline, setHeadline] = useState("")
-  const [details, setDetails] = useState(message)
->>>>>>> 6c13e64a
   const [translationId, setTranslationId] = useState<string | undefined>(id);
   const [translationParams, setTranslationParams] = useState<
     Record<string, unknown>
@@ -141,7 +99,6 @@
         observation: processedObservation,
         action: processedAction,
       });
-<<<<<<< HEAD
       // setHeadline(`${t(id)} (${messageActionID})`);
       setDetails(message);
       setShowDetails(true);
@@ -153,15 +110,6 @@
   if (messageActionID === undefined) {
     return null;
   }
-=======
-      setHeadline(t(id) + ` (${messageActionID})`)
-      setDetails(message)
-      setShowDetails(true)
-    }
-  }, [id, message, i18n.language])
-
-  const statusIconClasses = "h-4 w-4 mr-2 inline"
->>>>>>> 6c13e64a
 
   if (
     config?.FEATURE_FLAGS.ENABLE_BILLING &&
@@ -171,11 +119,7 @@
     return (
       <div
         data-testid="out-of-credits"
-<<<<<<< HEAD
         className="flex items-center justify-start gap-2 border-l-2 border-danger py-2 pl-2"
-=======
-        className="my-2 flex items-center justify-start gap-2 border-l-2 border-danger py-2 pl-2"
->>>>>>> 6c13e64a
       >
         <div className="w-full text-sm">
           <div className="font-bold text-danger">
@@ -195,11 +139,7 @@
   return (
     <div
       className={cn(
-<<<<<<< HEAD
         "flex items-center justify-start gap-2 py-1",
-=======
-        "flex items-center justify-start gap-2 py-2",
->>>>>>> 6c13e64a
         type === "error" ? "border-danger" : "border-neutral-300",
       )}
     >
@@ -227,31 +167,18 @@
           )}
           <span
             className={cn(
-<<<<<<< HEAD
               translationId ? "font-bold" : "",
-=======
-              headline ? "font-bold" : "",
->>>>>>> 6c13e64a
               type === "error"
                 ? "text-danger"
                 : "text-neutral-600 dark:text-white",
             )}
           >
-<<<<<<< HEAD
             {translationId && (
               <>
                 {/* {headline} */}
                 {translationId && i18n.exists(translationId) ? (
                   <Trans
                     i18nKey={`${t(translationId)} (${messageActionID})`}
-=======
-            {headline && (
-              <>
-                {headline}
-                {/* {translationId && i18n.exists(translationId) ? (
-                  <Trans
-                    i18nKey={translationId + ` (${messageActionID})`}
->>>>>>> 6c13e64a
                     values={translationParams}
                     components={{
                       bold: <strong />,
@@ -260,13 +187,8 @@
                     }}
                   />
                 ) : (
-<<<<<<< HEAD
                   `${t(id)} (${messageActionID})`
                 )}
-=======
-                  `${id} (${messageActionID})`
-                )} */}
->>>>>>> 6c13e64a
                 <button
                   type="button"
                   onClick={() => setShowDetails(!showDetails)}
@@ -292,11 +214,7 @@
             )}
           </span>
         </div>
-<<<<<<< HEAD
         {(!translationId || showDetails) && (
-=======
-        {(!headline || showDetails) && (
->>>>>>> 6c13e64a
           <div className="flex text-sm">
             <div className="relative w-6 shrink-0">
               {/* <div className="border-l border-dashed border-neutral-300 absolute start-[7px] top-0 bottom-2"></div> */}
