<<<<<<< HEAD
=======
import { useSelector } from "react-redux";
import { useTranslation } from "react-i18next";
import { RootState } from "#/store";
>>>>>>> 20bf48b6
import { useTerminal } from "#/hooks/use-terminal";
import { RootState } from "#/store";
import { RUNTIME_INACTIVE_STATES } from "#/types/agent-state";
import "@xterm/xterm/css/xterm.css";
import { useSelector } from "react-redux";

function Terminal() {
  const { commands } = useSelector((state: RootState) => state.cmd);
  const { curAgentState } = useSelector((state: RootState) => state.agent);
  const isRuntimeInactive = RUNTIME_INACTIVE_STATES.includes(curAgentState);
  const { t } = useTranslation();

  const ref = useTerminal({
    commands,
  });

  return (
<<<<<<< HEAD
    <div className="h-full min-h-0 ">
      <div ref={ref} className="h-full w-full rounded-lg" />
=======
    <div className="h-full p-2 min-h-0 flex-grow">
      {isRuntimeInactive && (
        <div className="text-sm text-gray-400 mb-2">
          {t("DIFF_VIEWER$WAITING_FOR_RUNTIME")}
        </div>
      )}
      <div ref={ref} className="h-full w-full" />
>>>>>>> 20bf48b6
    </div>
  );
}

export default Terminal;<|MERGE_RESOLUTION|>--- conflicted
+++ resolved
@@ -1,9 +1,6 @@
-<<<<<<< HEAD
-=======
 import { useSelector } from "react-redux";
 import { useTranslation } from "react-i18next";
 import { RootState } from "#/store";
->>>>>>> 20bf48b6
 import { useTerminal } from "#/hooks/use-terminal";
 import { RootState } from "#/store";
 import { RUNTIME_INACTIVE_STATES } from "#/types/agent-state";
@@ -21,10 +18,6 @@
   });
 
   return (
-<<<<<<< HEAD
-    <div className="h-full min-h-0 ">
-      <div ref={ref} className="h-full w-full rounded-lg" />
-=======
     <div className="h-full p-2 min-h-0 flex-grow">
       {isRuntimeInactive && (
         <div className="text-sm text-gray-400 mb-2">
@@ -32,7 +25,6 @@
         </div>
       )}
       <div ref={ref} className="h-full w-full" />
->>>>>>> 20bf48b6
     </div>
   );
 }
