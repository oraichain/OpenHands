--- conflicted
+++ resolved
@@ -1,12 +1,4 @@
-<<<<<<< HEAD
-import React from "react";
-import { useDispatch } from "react-redux";
-import posthog from "posthog-js";
-import { NavLink, useLocation } from "react-router";
-import { useGitHubUser } from "#/hooks/query/use-github-user";
-import { UserActions } from "./user-actions";
-=======
->>>>>>> e5aaa06e
+import DepositModal from "#/components/features/modalDeposit/DepositModal";
 import { AllHandsLogoButton } from "#/components/shared/buttons/all-hands-logo-button";
 import { ExitProjectButton } from "#/components/shared/buttons/exit-project-button";
 import { SettingsButton } from "#/components/shared/buttons/settings-button";
@@ -16,16 +8,13 @@
 import { useConfig } from "#/hooks/query/use-config";
 import { useSettings } from "#/hooks/query/use-settings";
 import { useEndSession } from "#/hooks/use-end-session";
+import ChatIcon from "#/icons/chat-icon.svg?react";
 import { setCurrentAgentState } from "#/state/agent-slice";
 import { AgentState } from "#/types/agent-state";
 import { displayErrorToast } from "#/utils/custom-toast-handlers";
-<<<<<<< HEAD
-import ChatIcon from "#/icons/chat-icon.svg?react";
-=======
 import { cn } from "#/utils/utils";
 import posthog from "posthog-js";
 import React from "react";
-import { FaListUl } from "react-icons/fa";
 import { MdAccountBalanceWallet } from "react-icons/md";
 import { useDispatch } from "react-redux";
 import { NavLink, useLocation } from "react-router";
@@ -33,9 +22,7 @@
 import { ConversationPanel } from "../conversation-panel/conversation-panel";
 import { ConversationPanelWrapper } from "../conversation-panel/conversation-panel-wrapper";
 import { UserActions } from "./user-actions";
-import DepositModal from "#/components/features/modalDeposit/DepositModal";
 
->>>>>>> e5aaa06e
 export function Sidebar() {
   const location = useLocation();
   const dispatch = useDispatch();
@@ -103,44 +90,6 @@
             <div className="flex items-center justify-center">
               <AllHandsLogoButton onClick={handleEndSession} />
             </div>
-<<<<<<< HEAD
-            <ExitProjectButton
-              onClick={handleEndSession}
-              isActive={location.pathname === "/" && !conversationPanelIsOpen}
-            />
-            <TooltipButton
-              testId="toggle-conversation-panel"
-              tooltip="Conversations"
-              className={cn(
-                "w-10 h-10 rounded-lg p-2 flex items-center justify-center",
-                conversationPanelIsOpen && "bg-[#262525]",
-              )}
-              ariaLabel="Conversations"
-              onClick={() => setConversationPanelIsOpen((prev) => !prev)}
-            >
-              <ChatIcon
-                className={cn(
-                  "opacity-50 transition-colors",
-                  conversationPanelIsOpen && "opacity-100",
-                )}
-              />
-            </TooltipButton>
-          </div>
-
-          <div className="flex flex-row md:flex-col items-center gap-[26px] max-md:gap-3 md:mb-4">
-            <DocsButton />
-            <UserActions
-              user={
-                user.data ? { avatar_url: user.data.avatar_url } : undefined
-              }
-              onLogout={handleLogout}
-              isLoading={user.isFetching}
-            />
-            <NavLink
-              to="/settings"
-              className={({ isActive }) =>
-                isActive ? "text-[#EFEFEF] h-6" : "text-[#595B57] h-6"
-=======
             <ExitProjectButton onClick={handleEndSession} />
             {account?.address && (
               <TooltipButton
@@ -149,10 +98,10 @@
                 ariaLabel="Conversations"
                 onClick={() => setConversationPanelIsOpen((prev) => !prev)}
               >
-                <FaListUl
-                  size={22}
+                <ChatIcon
                   className={cn(
-                    conversationPanelIsOpen ? "text-white" : "text-[#9099AC]",
+                    "opacity-50 transition-colors",
+                    conversationPanelIsOpen && "opacity-100",
                   )}
                 />
               </TooltipButton>
@@ -178,15 +127,11 @@
               to="/settings"
               className={({ isActive }) =>
                 `${isActive ? "text-white" : "text-[#9099AC]"} mt-0.5 md:mt-0`
->>>>>>> e5aaa06e
               }
             >
               <SettingsButton />
             </NavLink>
-<<<<<<< HEAD
-=======
             <UserActions onLogout={handleLogout} isLoading={false} />
->>>>>>> e5aaa06e
           </div>
         </nav>
 
