--- conflicted
+++ resolved
@@ -1,40 +1,40 @@
-import { useTranslation } from "react-i18next";
+import { useTranslation } from "react-i18next"
 import {
   BaseModalTitle,
   BaseModalDescription,
-} from "#/components/shared/modals/confirmation-modals/base-modal";
-import { ModalBackdrop } from "#/components/shared/modals/modal-backdrop";
-import { ModalBody } from "#/components/shared/modals/modal-body";
-import { useSaveSettings } from "#/hooks/mutation/use-save-settings";
-import { handleCaptureConsent } from "#/utils/handle-capture-consent";
-import { BrandButton } from "../settings/brand-button";
-import { I18nKey } from "#/i18n/declaration";
+} from "#/components/shared/modals/confirmation-modals/base-modal"
+import { ModalBackdrop } from "#/components/shared/modals/modal-backdrop"
+import { ModalBody } from "#/components/shared/modals/modal-body"
+import { useSaveSettings } from "#/hooks/mutation/use-save-settings"
+import { handleCaptureConsent } from "#/utils/handle-capture-consent"
+import { BrandButton } from "../settings/brand-button"
+import { I18nKey } from "#/i18n/declaration"
 
 interface AnalyticsConsentFormModalProps {
-  onClose: () => void;
+  onClose: () => void
 }
 
 export function AnalyticsConsentFormModal({
   onClose,
 }: AnalyticsConsentFormModalProps) {
-  const { t } = useTranslation();
-  const { mutate: saveUserSettings } = useSaveSettings();
+  const { t } = useTranslation()
+  const { mutate: saveUserSettings } = useSaveSettings()
 
   const handleSubmit = async (e: React.FormEvent<HTMLFormElement>) => {
-    e.preventDefault();
-    const formData = new FormData(e.currentTarget);
-    const analytics = formData.get("analytics") === "on";
+    e.preventDefault()
+    const formData = new FormData(e.currentTarget)
+    const analytics = formData.get("analytics") === "on"
 
     saveUserSettings(
       { user_consents_to_analytics: analytics },
       {
         onSuccess: () => {
-          handleCaptureConsent(analytics);
-          onClose();
+          handleCaptureConsent(analytics)
+          onClose()
         },
       },
-    );
-  };
+    )
+  }
 
   return (
     <ModalBackdrop>
@@ -43,18 +43,13 @@
         onSubmit={handleSubmit}
         className="flex flex-col gap-2"
       >
-<<<<<<< HEAD
         <ModalBody className="border border-neutral-1000 dark:border-tertiary">
-          <BaseModalTitle title="Your Privacy Preferences" />
-=======
-        <ModalBody className="border border-tertiary">
           <BaseModalTitle title={t(I18nKey.ANALYTICS$TITLE)} />
->>>>>>> 71759e76
           <BaseModalDescription>
             {t(I18nKey.ANALYTICS$DESCRIPTION)}
           </BaseModalDescription>
 
-          <label className="flex gap-2 items-center self-start text-neutral-100">
+          <label className="flex items-center gap-2 self-start text-neutral-100">
             <input name="analytics" type="checkbox" defaultChecked />
             {t(I18nKey.ANALYTICS$SEND_ANONYMOUS_DATA)}
           </label>
@@ -63,12 +58,12 @@
             testId="confirm-preferences"
             type="submit"
             variant="primary"
-            className="w-full text-neutral-100 font-semibold rounded-lg"
+            className="w-full rounded-lg font-semibold text-neutral-100"
           >
             {t(I18nKey.ANALYTICS$CONFIRM_PREFERENCES)}
           </BrandButton>
         </ModalBody>
       </form>
     </ModalBackdrop>
-  );
+  )
 }