<a name="readme-top"></a>

<div align="center">
  <img src="./docs/static/img/logo.png" alt="Logo" width="200">
  <h1 align="center">OpenHands: Code Less, Make More</h1>
</div>

<div align="center">
  <a href="https://github.com/All-Hands-AI/OpenHands/graphs/contributors"><img src="https://img.shields.io/github/contributors/All-Hands-AI/OpenHands?style=for-the-badge&color=blue" alt="Contributors"></a>
  <a href="https://github.com/All-Hands-AI/OpenHands/stargazers"><img src="https://img.shields.io/github/stars/All-Hands-AI/OpenHands?style=for-the-badge&color=blue" alt="Stargazers"></a>
  <a href="https://codecov.io/github/All-Hands-AI/OpenHands?branch=main"><img alt="CodeCov" src="https://img.shields.io/codecov/c/github/All-Hands-AI/OpenHands?style=for-the-badge&color=blue"></a>
  <a href="https://github.com/All-Hands-AI/OpenHands/blob/main/LICENSE"><img src="https://img.shields.io/github/license/All-Hands-AI/OpenHands?style=for-the-badge&color=blue" alt="MIT License"></a>
  <br/>
  <a href="https://join.slack.com/t/openhands-ai/shared_invite/zt-2ngejmfw6-9gW4APWOC9XUp1n~SiQ6iw"><img src="https://img.shields.io/badge/Slack-Join%20Us-red?logo=slack&logoColor=white&style=for-the-badge" alt="Join our Slack community"></a>
  <a href="https://discord.gg/ESHStjSjD4"><img src="https://img.shields.io/badge/Discord-Join%20Us-purple?logo=discord&logoColor=white&style=for-the-badge" alt="Join our Discord community"></a>
  <a href="https://github.com/All-Hands-AI/OpenHands/blob/main/CREDITS.md"><img src="https://img.shields.io/badge/Project-Credits-blue?style=for-the-badge&color=FFE165&logo=github&logoColor=white" alt="Credits"></a>
  <br/>
  <a href="https://docs.all-hands.dev/modules/usage/getting-started"><img src="https://img.shields.io/badge/Documentation-000?logo=googledocs&logoColor=FFE165&style=for-the-badge" alt="Check out the documentation"></a>
  <a href="https://arxiv.org/abs/2407.16741"><img src="https://img.shields.io/badge/Paper%20on%20Arxiv-000?logoColor=FFE165&logo=arxiv&style=for-the-badge" alt="Paper on Arxiv"></a>
  <a href="https://docs.google.com/spreadsheets/d/1wOUdFCMyY6Nt0AIqF705KN4JKOWgeI4wUGUP60krXXs/edit?gid=0#gid=0"><img src="https://img.shields.io/badge/Benchmark%20score-000?logoColor=FFE165&logo=huggingface&style=for-the-badge" alt="Evaluation Benchmark Score"></a>
  <hr>
</div>

Welcome to OpenHands (formerly OpenDevin), a platform for software development agents powered by AI.

OpenHands agents can do anything a human developer can: modify code, run commands, browse the web,
call APIs, and yes—even copy code snippets from StackOverflow.

Learn more at [docs.all-hands.dev](https://docs.all-hands.dev), or [sign up for OpenHands Cloud](https://app.all-hands.dev) to get started.

> [!IMPORTANT]
> Using OpenHands for work? We'd love to chat! Fill out
> [this short form](https://docs.google.com/forms/d/e/1FAIpQLSet3VbGaz8z32gW9Wm-Grl4jpt5WgMXPgJ4EDPVmCETCBpJtQ/viewform)
> to join our Design Partner program, where you'll get early access to commercial features and the opportunity to provide input on our product roadmap.

![App screenshot](./docs/static/img/screenshot.png)

## ☁️ OpenHands Cloud
The easiest way to get started with OpenHands is on [OpenHands Cloud](https://app.all-hands.dev),
which comes with $50 in free credits for new users.

## 💻 Running OpenHands Locally

OpenHands can also run on your local system using Docker.
See the [Running OpenHands](https://docs.all-hands.dev/modules/usage/installation) guide for
system requirements and more information.

> [!WARNING]
> On a public network? See our [Hardened Docker Installation Guide](https://docs.all-hands.dev/modules/usage/runtimes/docker#hardened-docker-installation)
> to secure your deployment by restricting network binding and implementing additional security measures.


```bash
docker pull docker.all-hands.dev/all-hands-ai/runtime:0.33-nikolaik

docker run -it --rm --pull=always \
    -e SANDBOX_RUNTIME_CONTAINER_IMAGE=docker.all-hands.dev/all-hands-ai/runtime:0.33-nikolaik \
    -e LOG_ALL_EVENTS=true \
    -v /var/run/docker.sock:/var/run/docker.sock \
    -v ~/.openhands-state:/.openhands-state \
    -p 3000:3000 \
    --add-host host.docker.internal:host-gateway \
    --name openhands-app \
    docker.all-hands.dev/all-hands-ai/openhands:0.33
```

You'll find OpenHands running at [http://localhost:3000](http://localhost:3000)!

When you open the application, you'll be asked to choose an LLM provider and add an API key.
[Anthropic's Claude 3.5 Sonnet](https://www.anthropic.com/api) (`anthropic/claude-3-5-sonnet-20241022`)
works best, but you have [many options](https://docs.all-hands.dev/modules/usage/llms).

<<<<<<< HEAD
## Local Development Environment Variables

### RUN_MODE

When developing locally, you can set the `RUN_MODE` environment variable to `DEV` to bypass the user whitelist check:

```bash
export RUN_MODE=DEV
```

This allows you to test and develop without needing invitation codes or whitelisted user accounts. This only works in development environments and should not be used in production.

---

You can also [connect OpenHands to your local filesystem](https://docs.all-hands.dev/modules/usage/runtimes/docker#connecting-to-your-filesystem),
run OpenHands in a scriptable [headless mode](https://docs.all-hands.dev/modules/usage/how-to/headless-mode),
interact with it via a [friendly CLI](https://docs.all-hands.dev/modules/usage/how-to/cli-mode),
or run it on tagged issues with [a github action](https://docs.all-hands.dev/modules/usage/how-to/github-action).

Visit [Running OpenHands](https://docs.all-hands.dev/modules/usage/installation) for more information and setup instructions.
=======
## 💡 Other ways to run OpenHands
>>>>>>> 20bf48b6

> [!CAUTION]
> OpenHands is meant to be run by a single user on their local workstation.
> It is not appropriate for multi-tenant deployments where multiple users share the same instance. There is no built-in authentication, isolation, or scalability.
>
> If you're interested in running OpenHands in a multi-tenant environment, please
> [get in touch with us](https://docs.google.com/forms/d/e/1FAIpQLSet3VbGaz8z32gW9Wm-Grl4jpt5WgMXPgJ4EDPVmCETCBpJtQ/viewform)
> for advanced deployment options.

You can also [connect OpenHands to your local filesystem](https://docs.all-hands.dev/modules/usage/runtimes/docker#connecting-to-your-filesystem),
run OpenHands in a scriptable [headless mode](https://docs.all-hands.dev/modules/usage/how-to/headless-mode),
interact with it via a [friendly CLI](https://docs.all-hands.dev/modules/usage/how-to/cli-mode),
or run it on tagged issues with [a github action](https://docs.all-hands.dev/modules/usage/how-to/github-action).

Visit [Running OpenHands](https://docs.all-hands.dev/modules/usage/installation) for more information and setup instructions.

If you want to modify the OpenHands source code, check out [Development.md](https://github.com/All-Hands-AI/OpenHands/blob/main/Development.md).

Having issues? The [Troubleshooting Guide](https://docs.all-hands.dev/modules/usage/troubleshooting) can help.

## 📖 Documentation

To learn more about the project, and for tips on using OpenHands,
check out our [documentation](https://docs.all-hands.dev/modules/usage/getting-started).

There you'll find resources on how to use different LLM providers,
troubleshooting resources, and advanced configuration options.

## 🤝 How to Join the Community

OpenHands is a community-driven project, and we welcome contributions from everyone. We do most of our communication
through Slack, so this is the best place to start, but we also are happy to have you contact us on Discord or Github:

- [Join our Slack workspace](https://join.slack.com/t/openhands-ai/shared_invite/zt-2ngejmfw6-9gW4APWOC9XUp1n~SiQ6iw) - Here we talk about research, architecture, and future development.
- [Join our Discord server](https://discord.gg/ESHStjSjD4) - This is a community-run server for general discussion, questions, and feedback.
- [Read or post Github Issues](https://github.com/All-Hands-AI/OpenHands/issues) - Check out the issues we're working on, or add your own ideas.

See more about the community in [COMMUNITY.md](./COMMUNITY.md) or find details on contributing in [CONTRIBUTING.md](./CONTRIBUTING.md).

## 📈 Progress

See the monthly OpenHands roadmap [here](https://github.com/orgs/All-Hands-AI/projects/1) (updated at the maintainer's meeting at the end of each month).

<p align="center">
  <a href="https://star-history.com/#All-Hands-AI/OpenHands&Date">
    <img src="https://api.star-history.com/svg?repos=All-Hands-AI/OpenHands&type=Date" width="500" alt="Star History Chart">
  </a>
</p>

## 📜 License

Distributed under the MIT License. See [`LICENSE`](./LICENSE) for more information.

## 🙏 Acknowledgements

OpenHands is built by a large number of contributors, and every contribution is greatly appreciated! We also build upon other open source projects, and we are deeply thankful for their work.

For a list of open source projects and licenses used in OpenHands, please see our [CREDITS.md](./CREDITS.md) file.

## 📚 Cite

```
@misc{openhands,
      title={{OpenHands: An Open Platform for AI Software Developers as Generalist Agents}},
      author={Xingyao Wang and Boxuan Li and Yufan Song and Frank F. Xu and Xiangru Tang and Mingchen Zhuge and Jiayi Pan and Yueqi Song and Bowen Li and Jaskirat Singh and Hoang H. Tran and Fuqiang Li and Ren Ma and Mingzhang Zheng and Bill Qian and Yanjun Shao and Niklas Muennighoff and Yizhe Zhang and Binyuan Hui and Junyang Lin and Robert Brennan and Hao Peng and Heng Ji and Graham Neubig},
      year={2024},
      eprint={2407.16741},
      archivePrefix={arXiv},
      primaryClass={cs.SE},
      url={https://arxiv.org/abs/2407.16741},
}
```<|MERGE_RESOLUTION|>--- conflicted
+++ resolved
@@ -70,7 +70,6 @@
 [Anthropic's Claude 3.5 Sonnet](https://www.anthropic.com/api) (`anthropic/claude-3-5-sonnet-20241022`)
 works best, but you have [many options](https://docs.all-hands.dev/modules/usage/llms).
 
-<<<<<<< HEAD
 ## Local Development Environment Variables
 
 ### RUN_MODE
@@ -91,9 +90,7 @@
 or run it on tagged issues with [a github action](https://docs.all-hands.dev/modules/usage/how-to/github-action).
 
 Visit [Running OpenHands](https://docs.all-hands.dev/modules/usage/installation) for more information and setup instructions.
-=======
 ## 💡 Other ways to run OpenHands
->>>>>>> 20bf48b6
 
 > [!CAUTION]
 > OpenHands is meant to be run by a single user on their local workstation.
