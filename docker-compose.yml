--- conflicted
+++ resolved
@@ -3,15 +3,12 @@
     image: postgres:15
     container_name: openhands-postgres
     environment:
-<<<<<<< HEAD
       - POSTGRES_USER=${POSTGRES_USER}
       - POSTGRES_PASSWORD=${POSTGRES_PASSWORD}
       - POSTGRES_DB=${POSTGRES_DB}
-=======
       - SANDBOX_RUNTIME_CONTAINER_IMAGE=${SANDBOX_RUNTIME_CONTAINER_IMAGE:-docker.all-hands.dev/all-hands-ai/runtime:0.31-nikolaik}
       #- SANDBOX_USER_ID=${SANDBOX_USER_ID:-1234} # enable this only if you want a specific non-root sandbox user but you will have to manually adjust permissions of openhands-state for this user
       - WORKSPACE_MOUNT_PATH=${WORKSPACE_BASE:-$PWD/workspace}
->>>>>>> b66e04d0
     ports:
       - "${POSTGRES_PORT}:5432"
     volumes:
