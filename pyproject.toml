--- conflicted
+++ resolved
@@ -77,10 +77,6 @@
 ipywidgets = "^8.1.5"
 qtconsole = "^5.6.1"
 memory-profiler = "^0.61.0"
-<<<<<<< HEAD
-mcp = "1.4.1"
-daytona-sdk = "0.10.4"
-python-json-logger = "^3.2.1"
 sqlalchemy = "^2.0.40"
 web3 = "^6.15.1"
 eth-account = "^0.11.0"
@@ -91,9 +87,7 @@
 solana = "^0.36.6"
 base58 = "^2.1.1"
 solders = "^0.26.0"
-=======
 daytona-sdk = "0.11.2"
->>>>>>> 3f6b3e7b
 
 [tool.poetry.group.dev.dependencies]
 ruff = "0.11.2"
@@ -123,7 +117,9 @@
 
 [build-system]
 build-backend = "poetry.core.masonry.api"
-requires = ["poetry-core"]
+requires = [
+  "poetry-core",
+]
 
 [tool.autopep8]
 # autopep8 fights with mypy on line length issue
