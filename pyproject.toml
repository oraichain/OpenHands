--- conflicted
+++ resolved
@@ -146,8 +146,6 @@
 concurrency = ["gevent"]
 
 
-
-
 [tool.poetry.group.runtime.dependencies]
 jupyterlab = "*"
 notebook = "*"
@@ -177,11 +175,6 @@
 convention = "google"
 
 
-<<<<<<< HEAD
-=======
-
-
->>>>>>> c350c99d
 [tool.poetry.group.evaluation.dependencies]
 streamlit = "*"
 whatthepatch = "*"
