--- conflicted
+++ resolved
@@ -226,11 +226,7 @@
                 replay_json=None,
                 public_address=public_address,
                 system_prompt=SYSTEM_PROMPT,
-<<<<<<< HEAD
                 research_mode=ResearchMode.CHAT,
-=======
-                research_mode=ResearchMode.DEEP_RESEARCH,
->>>>>>> 8bc0ad59
             )
             conversation_id = new_conversation_response['conversation_id']
         display_message(f'Conversation created with ID: {conversation_id}')
