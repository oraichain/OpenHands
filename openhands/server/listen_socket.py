import os
from urllib.parse import parse_qs

import jwt
from socketio.exceptions import ConnectionRefusedError
from sqlalchemy import select

from openhands.core.logger import openhands_logger as logger
from openhands.events.action import (
    NullAction,
)
from openhands.events.action.agent import RecallAction
from openhands.events.observation import (
    NullObservation,
)
from openhands.events.observation.agent import (
    AgentStateChangedObservation,
    RecallObservation,
)
from openhands.events.serialization import event_to_dict
from openhands.events.stream import AsyncEventStreamWrapper
from openhands.server.db import database
from openhands.server.models import User
from openhands.server.routes.auth import JWT_ALGORITHM, JWT_SECRET
from openhands.server.shared import (
    ConversationStoreImpl,
    config,
    conversation_manager,
    sio,
)
from openhands.utils.get_user_setting import get_user_setting


@sio.event
async def connect(connection_id: str, environ):
    logger.info(f'sio:connect: {connection_id}')
    query_params = parse_qs(environ.get('QUERY_STRING', ''))
    latest_event_id = int(query_params.get('latest_event_id', [-1])[0])
    conversation_id = query_params.get('conversation_id', [None])[0]
    if not conversation_id:
        logger.error('No conversation_id in query params')
        raise ConnectionRefusedError('No conversation_id in query params')

    # Get JWT token from query params
    jwt_token = query_params.get('auth', [None])[0]
    user_id = None
    mnemonic = None

    # Check if conversation_id belongs to whitelisted user
    is_whitelisted = False
<<<<<<< HEAD
    whitelisted_user_id = '0x9b60c97c53e3e8c55c7d32f55c1b518b6ea417f7'
    # whitelisted_user_id = ('0xe27d3094c4231150d421c3600ded0d130cf74216',)
=======
    whitelisted_user_id = os.getenv('USER_USE_CASE_SAMPLE') 
    # whitelisted_user_id = '0xe27d3094c4231150d421c3600ded0d130cf74216',
>>>>>>> e36f4e07
    if jwt_token is None:
        conversation_store = await ConversationStoreImpl.get_instance(
            config, whitelisted_user_id, None
        )
        conversation_metadata_result_set = await conversation_store.get_metadata(
            conversation_id
        )
        if conversation_metadata_result_set.user_id == whitelisted_user_id:
            is_whitelisted = True
            logger.info(
                f'Whitelisted access for user {user_id} and conversation {conversation_id}'
            )

    if not is_whitelisted:
        # Normal authentication flow for non-whitelisted users/conversations
        if not jwt_token:
            logger.error('No JWT token provided')
            raise ConnectionRefusedError('Authentication required')

        try:
            # Verify and decode JWT token
            payload = jwt.decode(jwt_token, JWT_SECRET, algorithms=[JWT_ALGORITHM])
            user_id = payload['sub']
            logger.info(f'user_id: {user_id}')

            # Fetch user record from database
            query = select(User).where(User.c.public_key == user_id.lower())
            user = await database.fetch_one(query)
            if not user:
                logger.error(f'User not found in database: {user_id}')
                raise ConnectionRefusedError('User not found')

            logger.info(f'Found user record: {user["public_key"]}')
            mnemonic = user['mnemonic']
        except jwt.ExpiredSignatureError:
            logger.error('JWT token has expired')
            raise ConnectionRefusedError('Token has expired')
        except jwt.InvalidTokenError:
            logger.error('Invalid JWT token')
            raise ConnectionRefusedError('Invalid token')
        except Exception as e:
            logger.error(f'Error processing JWT token: {str(e)}')
            raise ConnectionRefusedError('Authentication failed')

    settings = await get_user_setting(user_id)

    if not settings:
        raise ConnectionRefusedError(
            'Settings not found', {'msg_id': 'CONFIGURATION$SETTINGS_NOT_FOUND'}
        )

    github_user_id = ''
    event_stream = await conversation_manager.join_conversation(
        conversation_id, connection_id, settings, user_id, github_user_id, mnemonic
    )
    logger.info(
        f'Connected to conversation {conversation_id} with connection_id {connection_id}. Replaying event stream...'
    )
    agent_state_changed = None
    if event_stream is None:
        raise ConnectionRefusedError('Failed to join conversation')
    async_stream = AsyncEventStreamWrapper(event_stream, latest_event_id + 1)
    async for event in async_stream:
        logger.debug(f'oh_event: {event.__class__.__name__}')
        if isinstance(
            event,
            (NullAction, NullObservation, RecallAction, RecallObservation),
        ):
            continue
        elif isinstance(event, AgentStateChangedObservation):
            agent_state_changed = event
        else:
            await sio.emit('oh_event', event_to_dict(event), to=connection_id)
    if agent_state_changed:
        await sio.emit('oh_event', event_to_dict(agent_state_changed), to=connection_id)
    logger.info(f'Finished replaying event stream for conversation {conversation_id}')


@sio.event
async def oh_user_action(connection_id: str, data: dict):
    await conversation_manager.send_to_event_stream(connection_id, data)


@sio.event
async def oh_action(connection_id: str, data: dict):
    # TODO: Remove this handler once all clients are updated to use oh_user_action
    # Keeping for backward compatibility with in-progress sessions
    await conversation_manager.send_to_event_stream(connection_id, data)


@sio.event
async def disconnect(connection_id: str):
    logger.info(f'sio:disconnect:{connection_id}')
    await conversation_manager.disconnect_from_session(connection_id)<|MERGE_RESOLUTION|>--- conflicted
+++ resolved
@@ -48,13 +48,7 @@
 
     # Check if conversation_id belongs to whitelisted user
     is_whitelisted = False
-<<<<<<< HEAD
-    whitelisted_user_id = '0x9b60c97c53e3e8c55c7d32f55c1b518b6ea417f7'
-    # whitelisted_user_id = ('0xe27d3094c4231150d421c3600ded0d130cf74216',)
-=======
-    whitelisted_user_id = os.getenv('USER_USE_CASE_SAMPLE') 
-    # whitelisted_user_id = '0xe27d3094c4231150d421c3600ded0d130cf74216',
->>>>>>> e36f4e07
+    whitelisted_user_id = os.getenv('USER_USE_CASE_SAMPLE')
     if jwt_token is None:
         conversation_store = await ConversationStoreImpl.get_instance(
             config, whitelisted_user_id, None
