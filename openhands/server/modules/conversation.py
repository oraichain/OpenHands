import asyncio
from datetime import datetime

from sqlalchemy import desc, func, or_, select

from openhands.core.logger import openhands_logger as logger
from openhands.server.db import database
from openhands.server.models import (
    Conversation,
    ResearchTrending,
    ResearchView,
)
from openhands.server.static import SortBy


class ConversationModule:
    def get_view_count(self, conversation: dict, sort_by=None):
        if not sort_by:
            return 0
        if sort_by == SortBy.total_view_24h:
            value = conversation.get('total_view_24h')
            return 0 if value is None else value
        if sort_by == SortBy.total_view_7d:
            value = conversation.get('total_view_7d')
            return 0 if value is None else value
        if sort_by == SortBy.total_view_30d:
            value = conversation.get('total_view_30d')
            return 0 if value is None else value
        return 0

    async def _get_conversation_by_id(self, conversation_id: str):
        try:
            query = Conversation.select().where(
                Conversation.c.conversation_id == conversation_id
            )
            existing_record = await database.fetch_one(query)
            return existing_record
        except Exception as e:
            logger.error(f'Error getting conversation by id: {str(e)}')
            return None

    async def _update_research_view(self, conversation_id: str, ip_address: str = ''):
        try:
            await database.execute(
                ResearchView.insert().values(
                    conversation_id=conversation_id,
                    created_at=datetime.now(),
                    ip_address=ip_address,
                )
            )
        except Exception as e:
            logger.error(f'Error updating research view: {str(e)}')
            return False

    async def _get_conversation_visibility(self, conversation_id: str, user_id: str):
        try:
            query = Conversation.select().where(
                (Conversation.c.conversation_id == conversation_id)
                & (Conversation.c.user_id == user_id)
            )
            existing_record = await database.fetch_one(query)

            return {
                'is_published': existing_record.published if existing_record else False,
                'hidden_prompt': existing_record.configs.get('hidden_prompt', True)
                if existing_record
                else True,
                'thumbnail_url': existing_record.configs.get('thumbnail_url', None)
                if existing_record
                else None,
            }
        except Exception as e:
            logger.error(f'Error getting conversation visibility: {str(e)}')
            return {
                'is_published': False,
                'hidden_prompt': False,
                'thumbnail_url': None,
            }

    async def _update_conversation_visibility(
        self,
        conversation_id: str,
        is_published: bool,
        user_id: str,
        configs: dict,
        title: str,
        status: str = 'available',
    ):
        try:
            query = Conversation.select().where(
                (Conversation.c.conversation_id == conversation_id)
                & (Conversation.c.user_id == user_id)
            )
            existing_record = await database.fetch_one(query)

            if existing_record:
                await database.execute(
                    Conversation.update()
                    .where(
                        (Conversation.c.conversation_id == conversation_id)
                        & (Conversation.c.user_id == user_id)
                    )
                    .values(
                        published=is_published,
                        configs={**existing_record.configs, **configs},
                        title=title,
                        status=status,
                    )
                )
            else:
                await database.execute(
                    Conversation.insert().values(
                        conversation_id=conversation_id,
                        user_id=user_id,
                        published=is_published,
                        title=title,
                        configs=configs,
                    )
                )
            return True
        except Exception as e:
            logger.error(f'Error updating conversation visibility: {str(e)}')
            return False

    async def _get_conversation_visibility_info(self, conversation_id: str):
        """
        Check if the conversation is published and return the mnemonic of the user who owns the conversation
        """
        try:
            query = Conversation.select().where(
                Conversation.c.conversation_id == conversation_id
            )
            existing_record = await database.fetch_one(query)
            if not existing_record:
                return 'Conversation not found', None
            # if existing_record.status and existing_record.status == 'deleted':
            #     return 'Conversation deleted', None
            if not existing_record.published:
                return 'Conversation not published', {
                    'user_id': existing_record.user_id,
                    'hidden_prompt': existing_record.configs.get('hidden_prompt', True),
                    'space_id': existing_record.configs.get('space_id', None),
                    'thread_follow_up': existing_record.configs.get(
                        'thread_follow_up', None
                    ),
                    'research_mode': existing_record.configs.get('research_mode', None),
                    'raw_followup_conversation_id': existing_record.configs.get(
                        'raw_followup_conversation_id', None
                    ),
                }
            user_id = existing_record.user_id
            return None, {
                'user_id': user_id,
                'hidden_prompt': existing_record.configs.get('hidden_prompt', True),
                'space_id': existing_record.configs.get('space_id', None),
                'thread_follow_up': existing_record.configs.get(
                    'thread_follow_up', None
                ),
                'research_mode': existing_record.configs.get('research_mode', None),
                'raw_followup_conversation_id': existing_record.configs.get(
                    'raw_followup_conversation_id', None
                ),
            }
        except Exception as e:
            logger.error(f'Error getting conversation visibility by id: {str(e)}')
            return 'Error getting conversation visibility by id', None

    async def _delete_conversation(self, conversation_id: str, user_id: str):
        try:
            query = Conversation.select().where(
                (Conversation.c.conversation_id == conversation_id)
                & (Conversation.c.user_id == user_id)
            )
            existing_record = await database.fetch_one(query)
            if not existing_record:
                return 'Conversation not found', None
            await database.execute(
                Conversation.update()
                .where(
                    (Conversation.c.conversation_id == conversation_id)
                    & (Conversation.c.user_id == user_id)
                )
                .values(status='deleted')
            )
            return True
        except Exception as e:
            logger.error(f'Error deleting conversation: {str(e)}')
            return False

    async def _get_raw_conversation_info(self, conversation_id: str, user_id: str):
        from openhands.server.shared import (
            ConversationStoreImpl,
            config,
        )

        try:
            conversation_store = await ConversationStoreImpl.get_instance(
                config, user_id, None
            )
            metadata = await conversation_store.get_metadata(conversation_id)
            return {
                'conversation_id': metadata.conversation_id,
                'title': metadata.title,
            }
        except Exception as e:
            logger.error(f'Error getting conversation info: {str(e)}')
            return None

    async def _response_conversation(self, conversations: list[dict], sort_by=None):
        try:
            # Filter conversations without titles
            conversation_updated = [
                conversation
                for conversation in conversations
                if not conversation.get('title')
            ]

            if conversation_updated:
                # Get raw conversation info for those without titles
                tasks = [
                    self._get_raw_conversation_info(
                        conversation.get('conversation_id', ''),
                        conversation.get('user_id', ''),
                    )
                    for conversation in conversation_updated
                ]
                raw_conversations = await asyncio.gather(*tasks)

                raw_conversations_dict = {
                    conversation['conversation_id']: conversation['title']
                    for conversation in raw_conversations
                }

                # Create update tasks for conversations without titles
                update_tasks = []
                for conversation in conversation_updated:
                    if conversation.get('conversation_id') in raw_conversations_dict:
                        update_tasks.append(
                            database.execute(
                                Conversation.update()
                                .where(
                                    (
                                        Conversation.c.conversation_id
                                        == conversation.get('conversation_id')
                                    )
                                    & (
                                        Conversation.c.user_id
                                        == conversation.get('user_id')
                                    )
                                )
                                .values(
                                    title=raw_conversations_dict[
                                        conversation.get('conversation_id')
                                    ]
                                )
                            )
                        )

                # Execute all updates concurrently
                if update_tasks:
                    await asyncio.gather(*update_tasks)

                # Update the titles in our local conversation list
                for conversation in conversations:
                    if (
                        not conversation.get('title')
                        and conversation.get('conversation_id')
                        in raw_conversations_dict
                    ):
                        conversation['title'] = raw_conversations_dict[
                            conversation.get('conversation_id')
                        ]

            # Format and return all conversations
            return [
                {
                    'conversation_id': conversation.get('conversation_id'),
                    'title': conversation.get('title')
                    or 'Untitled Conversation',  # Fallback title
                    'short_description': conversation.get('short_description'),
                    'published': conversation.get('published'),
                    'view_count': self.get_view_count(conversation, sort_by),
                    'thumbnail_url': conversation.get('configs', {}).get(
                        'thumbnail_url', None
                    ),
                }
                for conversation in conversations
            ]

        except Exception as e:
            logger.error(f'Error processing conversations: {str(e)}')
            # Return basic format even if error occurs
            return [
                {
                    'conversation_id': conversation.get('conversation_id'),
                    'title': conversation.get('title') or 'Untitled Conversation',
                    'short_description': conversation.get('short_description'),
                    'published': conversation.get('published'),
                    'view_count': self.get_view_count(conversation, sort_by),
                    'thumbnail_url': conversation.get('configs', {}).get(
                        'thumbnail_url', None
                    ),
                }
                for conversation in conversations
            ]

    async def _get_list_conversations(self, **kwargs):
        try:
            page = kwargs.get('page', 1)
            limit = kwargs.get('limit', 10)
            offset = (page - 1) * limit
            published = kwargs.get('published')
            conversation_ids = kwargs.get('conversation_ids', [])
            prioritized_usecase_ids = kwargs.get('prioritized_usecase_ids', [])
            sort_by = kwargs.get('sort_by', None)
            if sort_by:
                query = (
                    select(
                        Conversation,
                        ResearchTrending.c.total_view_24h,
                        ResearchTrending.c.total_view_7d,
                        ResearchTrending.c.total_view_30d,
<<<<<<< HEAD
                    ).select_from(
=======
                    )
                    .select_from(
>>>>>>> 384dca4b
                        Conversation.outerjoin(
                            ResearchTrending,
                            Conversation.c.conversation_id
                            == ResearchTrending.c.conversation_id,
                        )
                    )
<<<<<<< HEAD
                ).where(
                    or_(
                        Conversation.c.status != 'deleted',
                        Conversation.c.status.is_(None),
=======
                    .where(
                        or_(
                            Conversation.c.status != 'deleted',
                            Conversation.c.status.is_(None),
                        )
>>>>>>> 384dca4b
                    )
                )
            else:
                query = select(Conversation).where(
                    or_(
                        Conversation.c.status != 'deleted',
                        Conversation.c.status.is_(None),
                    )
                )

            if published is not None:
                query = query.where(Conversation.c.published == published)
            if conversation_ids and len(conversation_ids) > 0:
                query = query.where(
                    Conversation.c.conversation_id.in_(conversation_ids)
                )

            if page == 1 and len(prioritized_usecase_ids) > 0:
                prioritized_query = query.where(
                    Conversation.c.conversation_id.in_(prioritized_usecase_ids)
                )
                prioritized_items = await database.fetch_all(prioritized_query)

                remaining_query = (
                    query.where(
                        ~Conversation.c.conversation_id.in_(prioritized_usecase_ids)
                    )
                    .offset(0)
                    .limit(limit - len(prioritized_items))
                )
                remaining_items = await database.fetch_all(remaining_query)

                items = [*prioritized_items, *remaining_items]
                items = [dict(row) for row in items]
                items = await self._response_conversation(items, str(sort_by))
                return {
                    'items': items,
                    'page': page,
                    'limit': limit,
                }

            if sort_by == SortBy.total_view_24h:
                query = query.order_by(
                    desc(func.coalesce(ResearchTrending.c.total_view_24h, 0))
                )
            elif sort_by == SortBy.total_view_7d:
                query = query.order_by(
                    desc(func.coalesce(ResearchTrending.c.total_view_7d, 0))
                )
            elif sort_by == SortBy.total_view_30d:
                query = query.order_by(
                    desc(func.coalesce(ResearchTrending.c.total_view_30d, 0))
                )

            # Normal pagination for other pages
            query = query.offset(offset).limit(limit)
            items = await database.fetch_all(query)
            items = [dict(row) for row in items]
            items = await self._response_conversation(items, sort_by)
            return {
                'items': items,
                'page': page,
                'limit': limit,
            }
        except Exception as e:
            logger.error(f'Error getting list conversations: {str(e)}')
            return []

    async def _get_conversation_visibility_by_user_id(
        self, user_id: str | None, page: int = 1, limit: int = 10
    ):
        if not user_id:
            return []

        try:
            offset = (page - 1) * limit

            base_filter = or_(
                Conversation.c.status != 'deleted', Conversation.c.status.is_(None)
            )

            query = (
                Conversation.select()
                .where(Conversation.c.user_id == user_id)
                .where(base_filter)
                .order_by(desc(Conversation.c.created_at))
                .offset(offset)
                .limit(limit)
            )
            items = await database.fetch_all(query)

            total_query = (
                select(func.count())
                .select_from(Conversation)
                .where(Conversation.c.user_id == user_id)
                .where(base_filter)
            )
            total = await database.fetch_val(total_query)

            return {'total': total, 'items': items}

        except Exception as e:
            logger.error(f'Error getting conversation by user id: {str(e)}')
            return {'total': 0, 'items': []}


conversation_module = ConversationModule()<|MERGE_RESOLUTION|>--- conflicted
+++ resolved
@@ -320,30 +320,19 @@
                         ResearchTrending.c.total_view_24h,
                         ResearchTrending.c.total_view_7d,
                         ResearchTrending.c.total_view_30d,
-<<<<<<< HEAD
-                    ).select_from(
-=======
                     )
                     .select_from(
->>>>>>> 384dca4b
                         Conversation.outerjoin(
                             ResearchTrending,
                             Conversation.c.conversation_id
                             == ResearchTrending.c.conversation_id,
                         )
                     )
-<<<<<<< HEAD
-                ).where(
-                    or_(
-                        Conversation.c.status != 'deleted',
-                        Conversation.c.status.is_(None),
-=======
                     .where(
                         or_(
                             Conversation.c.status != 'deleted',
                             Conversation.c.status.is_(None),
                         )
->>>>>>> 384dca4b
                     )
                 )
             else:
