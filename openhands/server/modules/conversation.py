import asyncio
from datetime import datetime

from sqlalchemy import desc, func, select, or_

from openhands.core.logger import openhands_logger as logger
from openhands.server.db import database
from openhands.server.models import Conversation, ResearchTrending, ResearchView
from openhands.server.shared import (
    ConversationStoreImpl,
    config,
)
from openhands.server.static import SortBy


class ConversationModule:
    def get_view_count(self, conversation: dict, sort_by=None):
        if not sort_by:
            return 0
        if sort_by == SortBy.total_view_24h:
            value = conversation.get('total_view_24h')
            return 0 if value is None else value
        if sort_by == SortBy.total_view_7d:
            value = conversation.get('total_view_7d')
            return 0 if value is None else value
        if sort_by == SortBy.total_view_30d:
            value = conversation.get('total_view_30d')
            return 0 if value is None else value
        return 0

    async def _update_research_view(self, conversation_id: str, ip_address: str = ''):
        try:
            await database.execute(
                ResearchView.insert().values(
                    conversation_id=conversation_id,
                    created_at=datetime.now(),
                    ip_address=ip_address,
                )
            )
        except Exception as e:
            logger.error(f'Error updating research view: {str(e)}')
            return False

    async def _get_conversation_visibility(self, conversation_id: str, user_id: str):
        try:
            query = Conversation.select().where(
                (Conversation.c.conversation_id == conversation_id)
                & (Conversation.c.user_id == user_id)
            )
            existing_record = await database.fetch_one(query)

            return {
                'is_published': existing_record.published if existing_record else False,
                'hidden_prompt': existing_record.configs.get('hidden_prompt', True)
                if existing_record
                else True,
                'thumbnail_url': existing_record.configs.get('thumbnail_url', None)
                if existing_record
                else None,
            }
        except Exception as e:
            logger.error(f'Error getting conversation visibility: {str(e)}')
            return {
                'is_published': False,
                'hidden_prompt': False,
                'thumbnail_url': None,
            }

    async def _update_conversation_visibility(
        self,
        conversation_id: str,
        is_published: bool,
        user_id: str,
        configs: dict,
        title: str,
        status: str = 'available',
    ):
        try:
            query = Conversation.select().where(
                (Conversation.c.conversation_id == conversation_id)
                & (Conversation.c.user_id == user_id)
            )
            existing_record = await database.fetch_one(query)

            if existing_record:
                await database.execute(
                    Conversation.update()
                    .where(
                        (Conversation.c.conversation_id == conversation_id)
                        & (Conversation.c.user_id == user_id)
                    )
<<<<<<< HEAD
                    .values(
                        published=is_published,
                        configs={**existing_record.configs, **configs},
                        title=title,
                    )
=======
                    .values(published=is_published, configs={**existing_record.configs, **configs}, title=title, status=status)
>>>>>>> c9d9629c
                )
            else:
                await database.execute(
                    Conversation.insert().values(
                        conversation_id=conversation_id,
                        user_id=user_id,
                        published=is_published,
                        title=title,
                        configs=configs,
                    )
                )
            return True
        except Exception as e:
            logger.error(f'Error updating conversation visibility: {str(e)}')
            return False

    async def _get_conversation_visibility_info(self, conversation_id: str):
        """
        Check if the conversation is published and return the mnemonic of the user who owns the conversation
        """
        try:
            query = Conversation.select().where(
                Conversation.c.conversation_id == conversation_id
            )
            existing_record = await database.fetch_one(query)
            if not existing_record:
                return 'Conversation not found', None
            if existing_record.status and existing_record.status == 'deleted':
                return 'Conversation deleted', None
            if not existing_record.published:
                return 'Conversation not published', None
            user_id = existing_record.user_id
            return None, {
                'user_id': user_id,
                'hidden_prompt': existing_record.configs.get('hidden_prompt', True),
            }
        except Exception as e:
            logger.error(f'Error getting conversation visibility by id: {str(e)}')
            return 'Error getting conversation visibility by id', None

    async def _delete_conversation(self, conversation_id: str, user_id: str):
        try:
            query = Conversation.select().where(
                (Conversation.c.conversation_id == conversation_id)
                & (Conversation.c.user_id == user_id)
            )
            existing_record = await database.fetch_one(query)
            if not existing_record:
                return 'Conversation not found', None
            await database.execute(
                Conversation.update()
                .where(
                    (Conversation.c.conversation_id == conversation_id)
                    & (Conversation.c.user_id == user_id)
                )
                .values(status='deleted')
            )
            return True
        except Exception as e:
            logger.error(f'Error deleting conversation: {str(e)}')
            return False

    async def _get_raw_conversation_info(self, conversation_id: str, user_id: str):
        try:
            conversation_store = await ConversationStoreImpl.get_instance(
                config, user_id, None
            )
            metadata = await conversation_store.get_metadata(conversation_id)
            return {
                'conversation_id': metadata.conversation_id,
                'title': metadata.title,
            }
        except Exception as e:
            logger.error(f'Error getting conversation info: {str(e)}')
            return None

    async def _response_conversation(self, conversations: list[dict], sort_by=None):
        try:
            # Filter conversations without titles
            conversation_updated = [
                conversation
                for conversation in conversations
                if not conversation.get('title')
            ]

            if conversation_updated:
                # Get raw conversation info for those without titles
                tasks = [
                    self._get_raw_conversation_info(
                        conversation.get('conversation_id', ''),
                        conversation.get('user_id', ''),
                    )
                    for conversation in conversation_updated
                ]
                raw_conversations = await asyncio.gather(*tasks)

                raw_conversations_dict = {
                    conversation['conversation_id']: conversation['title']
                    for conversation in raw_conversations
                }

                # Create update tasks for conversations without titles
                update_tasks = []
                for conversation in conversation_updated:
                    if conversation.get('conversation_id') in raw_conversations_dict:
                        update_tasks.append(
                            database.execute(
                                Conversation.update()
                                .where(
                                    (
                                        Conversation.c.conversation_id
                                        == conversation.get('conversation_id')
                                    )
                                    & (
                                        Conversation.c.user_id
                                        == conversation.get('user_id')
                                    )
                                )
                                .values(
                                    title=raw_conversations_dict[
                                        conversation.get('conversation_id')
                                    ]
                                )
                            )
                        )

                # Execute all updates concurrently
                if update_tasks:
                    await asyncio.gather(*update_tasks)

                # Update the titles in our local conversation list
                for conversation in conversations:
                    if (
                        not conversation.get('title')
                        and conversation.get('conversation_id')
                        in raw_conversations_dict
                    ):
                        conversation['title'] = raw_conversations_dict[
                            conversation.get('conversation_id')
                        ]

            # Format and return all conversations
            return [
                {
                    'conversation_id': conversation.get('conversation_id'),
                    'title': conversation.get('title')
                    or 'Untitled Conversation',  # Fallback title
                    'short_description': conversation.get('short_description'),
                    'published': conversation.get('published'),
                    'view_count': self.get_view_count(conversation, sort_by),
                    'thumbnail_url': conversation.get('configs', {}).get(
                        'thumbnail_url', None
                    ),
                }
                for conversation in conversations
            ]

        except Exception as e:
            logger.error(f'Error processing conversations: {str(e)}')
            # Return basic format even if error occurs
            return [
                {
                    'conversation_id': conversation.get('conversation_id'),
                    'title': conversation.get('title') or 'Untitled Conversation',
                    'short_description': conversation.get('short_description'),
                    'published': conversation.get('published'),
                    'view_count': self.get_view_count(conversation, sort_by),
                    'thumbnail_url': conversation.get('configs', {}).get(
                        'thumbnail_url', None
                    ),
                }
                for conversation in conversations
            ]

    async def _get_list_conversations(self, **kwargs):
        try:
            page = kwargs.get('page', 1)
            limit = kwargs.get('limit', 10)
            offset = (page - 1) * limit
            published = kwargs.get('published')
            conversation_ids = kwargs.get('conversation_ids', [])
            prioritized_usecase_ids = kwargs.get('prioritized_usecase_ids', [])
            sort_by = kwargs.get('sort_by', None)
            if sort_by:
                query = (
                    select(
                        Conversation,
                        ResearchTrending.c.total_view_24h,
                        ResearchTrending.c.total_view_7d,
                        ResearchTrending.c.total_view_30d,
                    )
                    .select_from(
                        Conversation.outerjoin(
                            ResearchTrending,
                            Conversation.c.conversation_id
                            == ResearchTrending.c.conversation_id,
                        )
                    )
<<<<<<< HEAD
                    .where(Conversation.c.status != 'deleted')
                )
=======
                ).where(or_(Conversation.c.status != 'deleted', Conversation.c.status.is_(None)))
>>>>>>> c9d9629c
            else:
                query = select(Conversation).where(or_(Conversation.c.status != 'deleted', Conversation.c.status.is_(None)))

            if published is not None:
                query = query.where(Conversation.c.published == published)
            if conversation_ids and len(conversation_ids) > 0:
                query = query.where(
                    Conversation.c.conversation_id.in_(conversation_ids)
                )

            if page == 1 and len(prioritized_usecase_ids) > 0:
                prioritized_query = query.where(
                    Conversation.c.conversation_id.in_(prioritized_usecase_ids)
                )
                prioritized_items = await database.fetch_all(prioritized_query)

                remaining_query = (
                    query.where(
                        ~Conversation.c.conversation_id.in_(prioritized_usecase_ids)
                    )
                    .offset(0)
                    .limit(limit - len(prioritized_items))
                )
                remaining_items = await database.fetch_all(remaining_query)

                items = [*prioritized_items, *remaining_items]
                items = [dict(row) for row in items]
                items = await self._response_conversation(items, str(sort_by))
                return {
                    'items': items,
                    'page': page,
                    'limit': limit,
                }

            if sort_by == SortBy.total_view_24h:
                query = query.order_by(
                    desc(func.coalesce(ResearchTrending.c.total_view_24h, 0))
                )
            elif sort_by == SortBy.total_view_7d:
                query = query.order_by(
                    desc(func.coalesce(ResearchTrending.c.total_view_7d, 0))
                )
            elif sort_by == SortBy.total_view_30d:
                query = query.order_by(
                    desc(func.coalesce(ResearchTrending.c.total_view_30d, 0))
                )

            # Normal pagination for other pages
            query = query.offset(offset).limit(limit)
            items = await database.fetch_all(query)
            items = [dict(row) for row in items]
            items = await self._response_conversation(items, sort_by)
            return {
                'items': items,
                'page': page,
                'limit': limit,
            }
        except Exception as e:
            logger.error(f'Error getting list conversations: {str(e)}')
            return []


conversation_module = ConversationModule()<|MERGE_RESOLUTION|>--- conflicted
+++ resolved
@@ -1,7 +1,7 @@
 import asyncio
 from datetime import datetime
 
-from sqlalchemy import desc, func, select, or_
+from sqlalchemy import desc, func, or_, select
 
 from openhands.core.logger import openhands_logger as logger
 from openhands.server.db import database
@@ -89,15 +89,12 @@
                         (Conversation.c.conversation_id == conversation_id)
                         & (Conversation.c.user_id == user_id)
                     )
-<<<<<<< HEAD
                     .values(
                         published=is_published,
                         configs={**existing_record.configs, **configs},
                         title=title,
-                    )
-=======
-                    .values(published=is_published, configs={**existing_record.configs, **configs}, title=title, status=status)
->>>>>>> c9d9629c
+                        status=status,
+                    )
                 )
             else:
                 await database.execute(
@@ -288,22 +285,26 @@
                         ResearchTrending.c.total_view_24h,
                         ResearchTrending.c.total_view_7d,
                         ResearchTrending.c.total_view_30d,
-                    )
-                    .select_from(
+                    ).select_from(
                         Conversation.outerjoin(
                             ResearchTrending,
                             Conversation.c.conversation_id
                             == ResearchTrending.c.conversation_id,
                         )
                     )
-<<<<<<< HEAD
-                    .where(Conversation.c.status != 'deleted')
-                )
-=======
-                ).where(or_(Conversation.c.status != 'deleted', Conversation.c.status.is_(None)))
->>>>>>> c9d9629c
+                ).where(
+                    or_(
+                        Conversation.c.status != 'deleted',
+                        Conversation.c.status.is_(None),
+                    )
+                )
             else:
-                query = select(Conversation).where(or_(Conversation.c.status != 'deleted', Conversation.c.status.is_(None)))
+                query = select(Conversation).where(
+                    or_(
+                        Conversation.c.status != 'deleted',
+                        Conversation.c.status.is_(None),
+                    )
+                )
 
             if published is not None:
                 query = query.where(Conversation.c.published == published)
