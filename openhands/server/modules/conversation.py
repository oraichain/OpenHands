import asyncio
from datetime import datetime

from sqlalchemy import desc, func, or_, select

from openhands.core.logger import openhands_logger as logger
from openhands.server.db import database
from openhands.server.models import Conversation, ResearchTrending, ResearchView
from openhands.server.shared import (
    ConversationStoreImpl,
    config,
)
from openhands.server.static import SortBy


class ConversationModule:
    def get_view_count(self, conversation: dict, sort_by=None):
        if not sort_by:
            return 0
        if sort_by == SortBy.total_view_24h:
            value = conversation.get('total_view_24h')
            return 0 if value is None else value
        if sort_by == SortBy.total_view_7d:
            value = conversation.get('total_view_7d')
            return 0 if value is None else value
        if sort_by == SortBy.total_view_30d:
            value = conversation.get('total_view_30d')
            return 0 if value is None else value
        return 0

    async def _get_conversation_by_id(self, conversation_id: str):
        try:
            query = Conversation.select().where(
                Conversation.c.conversation_id == conversation_id
            )
            existing_record = await database.fetch_one(query)
            return existing_record
        except Exception as e:
            logger.error(f'Error getting conversation by id: {str(e)}')
            return None

    async def _update_research_view(self, conversation_id: str, ip_address: str = ''):
        try:
            await database.execute(
                ResearchView.insert().values(
                    conversation_id=conversation_id,
                    created_at=datetime.now(),
                    ip_address=ip_address,
                )
            )
        except Exception as e:
            logger.error(f'Error updating research view: {str(e)}')
            return False

    async def _get_conversation_visibility(self, conversation_id: str, user_id: str):
        try:
            query = Conversation.select().where(
                (Conversation.c.conversation_id == conversation_id)
                & (Conversation.c.user_id == user_id)
            )
            existing_record = await database.fetch_one(query)

            return {
                'is_published': existing_record.published if existing_record else False,
                'hidden_prompt': existing_record.configs.get('hidden_prompt', True)
                if existing_record
                else True,
                'thumbnail_url': existing_record.configs.get('thumbnail_url', None)
                if existing_record
                else None,
            }
        except Exception as e:
            logger.error(f'Error getting conversation visibility: {str(e)}')
            return {
                'is_published': False,
                'hidden_prompt': False,
                'thumbnail_url': None,
            }

    async def _update_conversation_visibility(
        self,
        conversation_id: str,
        is_published: bool,
        user_id: str,
        configs: dict,
        title: str,
        status: str = 'available',
    ):
        try:
            query = Conversation.select().where(
                (Conversation.c.conversation_id == conversation_id)
                & (Conversation.c.user_id == user_id)
            )
            existing_record = await database.fetch_one(query)

            if existing_record:
                await database.execute(
                    Conversation.update()
                    .where(
                        (Conversation.c.conversation_id == conversation_id)
                        & (Conversation.c.user_id == user_id)
                    )
                    .values(
                        published=is_published,
                        configs={**existing_record.configs, **configs},
                        title=title,
                        status=status,
                    )
                )
            else:
                await database.execute(
                    Conversation.insert().values(
                        conversation_id=conversation_id,
                        user_id=user_id,
                        published=is_published,
                        title=title,
                        configs=configs,
                    )
                )
            return True
        except Exception as e:
            logger.error(f'Error updating conversation visibility: {str(e)}')
            return False

    async def _get_conversation_visibility_info(self, conversation_id: str):
        """
        Check if the conversation is published and return the mnemonic of the user who owns the conversation
        """
        try:
            query = Conversation.select().where(
                Conversation.c.conversation_id == conversation_id
            )
            existing_record = await database.fetch_one(query)
            if not existing_record:
                return 'Conversation not found', None
            # if existing_record.status and existing_record.status == 'deleted':
            #     return 'Conversation deleted', None
            if not existing_record.published:
                return 'Conversation not published', {
                    'user_id': existing_record.user_id,
                    'hidden_prompt': existing_record.configs.get('hidden_prompt', True),
                    'space_id': existing_record.configs.get('space_id', None),
                    'thread_follow_up': existing_record.configs.get(
                        'thread_follow_up', None
                    ),
                }
            user_id = existing_record.user_id
            return None, {
                'user_id': user_id,
                'hidden_prompt': existing_record.configs.get('hidden_prompt', True),
                'space_id': existing_record.configs.get('space_id', None),
                'thread_follow_up': existing_record.configs.get(
                    'thread_follow_up', None
                ),
            }
        except Exception as e:
            logger.error(f'Error getting conversation visibility by id: {str(e)}')
            return 'Error getting conversation visibility by id', None

    async def _delete_conversation(self, conversation_id: str, user_id: str):
        try:
            query = Conversation.select().where(
                (Conversation.c.conversation_id == conversation_id)
                & (Conversation.c.user_id == user_id)
            )
            existing_record = await database.fetch_one(query)
            if not existing_record:
                return 'Conversation not found', None
            await database.execute(
                Conversation.update()
                .where(
                    (Conversation.c.conversation_id == conversation_id)
                    & (Conversation.c.user_id == user_id)
                )
                .values(status='deleted')
            )
            return True
        except Exception as e:
            logger.error(f'Error deleting conversation: {str(e)}')
            return False

    async def _get_raw_conversation_info(self, conversation_id: str, user_id: str):
        try:
            conversation_store = await ConversationStoreImpl.get_instance(
                config, user_id, None
            )
            metadata = await conversation_store.get_metadata(conversation_id)
            return {
                'conversation_id': metadata.conversation_id,
                'title': metadata.title,
            }
        except Exception as e:
            logger.error(f'Error getting conversation info: {str(e)}')
            return None

    async def _response_conversation(self, conversations: list[dict], sort_by=None):
        try:
            # Filter conversations without titles
            conversation_updated = [
                conversation
                for conversation in conversations
                if not conversation.get('title')
            ]

            if conversation_updated:
                # Get raw conversation info for those without titles
                tasks = [
                    self._get_raw_conversation_info(
                        conversation.get('conversation_id', ''),
                        conversation.get('user_id', ''),
                    )
                    for conversation in conversation_updated
                ]
                raw_conversations = await asyncio.gather(*tasks)

                raw_conversations_dict = {
                    conversation['conversation_id']: conversation['title']
                    for conversation in raw_conversations
                }

                # Create update tasks for conversations without titles
                update_tasks = []
                for conversation in conversation_updated:
                    if conversation.get('conversation_id') in raw_conversations_dict:
                        update_tasks.append(
                            database.execute(
                                Conversation.update()
                                .where(
                                    (
                                        Conversation.c.conversation_id
                                        == conversation.get('conversation_id')
                                    )
                                    & (
                                        Conversation.c.user_id
                                        == conversation.get('user_id')
                                    )
                                )
                                .values(
                                    title=raw_conversations_dict[
                                        conversation.get('conversation_id')
                                    ]
                                )
                            )
                        )

                # Execute all updates concurrently
                if update_tasks:
                    await asyncio.gather(*update_tasks)

                # Update the titles in our local conversation list
                for conversation in conversations:
                    if (
                        not conversation.get('title')
                        and conversation.get('conversation_id')
                        in raw_conversations_dict
                    ):
                        conversation['title'] = raw_conversations_dict[
                            conversation.get('conversation_id')
                        ]

            # Format and return all conversations
            return [
                {
                    'conversation_id': conversation.get('conversation_id'),
                    'title': conversation.get('title')
                    or 'Untitled Conversation',  # Fallback title
                    'short_description': conversation.get('short_description'),
                    'published': conversation.get('published'),
                    'view_count': self.get_view_count(conversation, sort_by),
                    'thumbnail_url': conversation.get('configs', {}).get(
                        'thumbnail_url', None
                    ),
                }
                for conversation in conversations
            ]

        except Exception as e:
            logger.error(f'Error processing conversations: {str(e)}')
            # Return basic format even if error occurs
            return [
                {
                    'conversation_id': conversation.get('conversation_id'),
                    'title': conversation.get('title') or 'Untitled Conversation',
                    'short_description': conversation.get('short_description'),
                    'published': conversation.get('published'),
                    'view_count': self.get_view_count(conversation, sort_by),
                    'thumbnail_url': conversation.get('configs', {}).get(
                        'thumbnail_url', None
                    ),
                }
                for conversation in conversations
            ]

    async def _get_list_conversations(self, **kwargs):
        try:
            page = kwargs.get('page', 1)
            limit = kwargs.get('limit', 10)
            offset = (page - 1) * limit
            published = kwargs.get('published')
            conversation_ids = kwargs.get('conversation_ids', [])
            prioritized_usecase_ids = kwargs.get('prioritized_usecase_ids', [])
            sort_by = kwargs.get('sort_by', None)
            if sort_by:
                query = (
                    select(
                        Conversation,
                        ResearchTrending.c.total_view_24h,
                        ResearchTrending.c.total_view_7d,
                        ResearchTrending.c.total_view_30d,
<<<<<<< HEAD
                    ).select_from(
=======
                    )
                    .select_from(
>>>>>>> c350c99d
                        Conversation.outerjoin(
                            ResearchTrending,
                            Conversation.c.conversation_id
                            == ResearchTrending.c.conversation_id,
                        )
<<<<<<< HEAD
                    )
                ).where(
                    or_(
                        Conversation.c.status != 'deleted',
                        Conversation.c.status.is_(None),
                    )
=======
                    )
                    .where(
                        or_(
                            Conversation.c.status != 'deleted',
                            Conversation.c.status.is_(None),
                        )
                    )
>>>>>>> c350c99d
                )
            else:
                query = select(Conversation).where(
                    or_(
                        Conversation.c.status != 'deleted',
                        Conversation.c.status.is_(None),
                    )
                )

            if published is not None:
                query = query.where(Conversation.c.published == published)
            if conversation_ids and len(conversation_ids) > 0:
                query = query.where(
                    Conversation.c.conversation_id.in_(conversation_ids)
                )

            if page == 1 and len(prioritized_usecase_ids) > 0:
                prioritized_query = query.where(
                    Conversation.c.conversation_id.in_(prioritized_usecase_ids)
                )
                prioritized_items = await database.fetch_all(prioritized_query)

                remaining_query = (
                    query.where(
                        ~Conversation.c.conversation_id.in_(prioritized_usecase_ids)
                    )
                    .offset(0)
                    .limit(limit - len(prioritized_items))
                )
                remaining_items = await database.fetch_all(remaining_query)

                items = [*prioritized_items, *remaining_items]
                items = [dict(row) for row in items]
                items = await self._response_conversation(items, str(sort_by))
                return {
                    'items': items,
                    'page': page,
                    'limit': limit,
                }

            if sort_by == SortBy.total_view_24h:
                query = query.order_by(
                    desc(func.coalesce(ResearchTrending.c.total_view_24h, 0))
                )
            elif sort_by == SortBy.total_view_7d:
                query = query.order_by(
                    desc(func.coalesce(ResearchTrending.c.total_view_7d, 0))
                )
            elif sort_by == SortBy.total_view_30d:
                query = query.order_by(
                    desc(func.coalesce(ResearchTrending.c.total_view_30d, 0))
                )

            # Normal pagination for other pages
            query = query.offset(offset).limit(limit)
            items = await database.fetch_all(query)
            items = [dict(row) for row in items]
            items = await self._response_conversation(items, sort_by)
            return {
                'items': items,
                'page': page,
                'limit': limit,
            }
        except Exception as e:
            logger.error(f'Error getting list conversations: {str(e)}')
            return []

    async def _get_conversation_visibility_by_user_id(
        self, user_id: str | None, page: int = 1, limit: int = 10
    ):
        if not user_id:
            return []
        try:
            offset = (page - 1) * limit
            query = Conversation.select().where(Conversation.c.user_id == user_id)
            query = query.where(
                or_(Conversation.c.status != 'deleted', Conversation.c.status.is_(None))
            )
            query = query.offset(offset).limit(limit)
            query = query.order_by(desc(Conversation.c))
            items = await database.fetch_all(query)
            return items
        except Exception as e:
            logger.error(f'Error getting conversation by user id: {str(e)}')
            return []


conversation_module = ConversationModule()<|MERGE_RESOLUTION|>--- conflicted
+++ resolved
@@ -307,25 +307,13 @@
                         ResearchTrending.c.total_view_24h,
                         ResearchTrending.c.total_view_7d,
                         ResearchTrending.c.total_view_30d,
-<<<<<<< HEAD
-                    ).select_from(
-=======
                     )
                     .select_from(
->>>>>>> c350c99d
                         Conversation.outerjoin(
                             ResearchTrending,
                             Conversation.c.conversation_id
                             == ResearchTrending.c.conversation_id,
                         )
-<<<<<<< HEAD
-                    )
-                ).where(
-                    or_(
-                        Conversation.c.status != 'deleted',
-                        Conversation.c.status.is_(None),
-                    )
-=======
                     )
                     .where(
                         or_(
@@ -333,7 +321,6 @@
                             Conversation.c.status.is_(None),
                         )
                     )
->>>>>>> c350c99d
                 )
             else:
                 query = select(Conversation).where(
