import os
import uuid
from datetime import datetime, timezone
<<<<<<< HEAD
from typing import Optional
=======
from typing import Any, Optional
>>>>>>> f9d96900

from fastapi import (
    APIRouter,
    Body,
    Form,
    HTTPException,
    Request,
    UploadFile,
    status,
)
from fastapi.responses import JSONResponse
from pydantic import BaseModel

from openhands.core.config.llm_config import LLMConfig
from openhands.core.logger import openhands_logger as logger
from openhands.core.schema.research import ResearchMode
from openhands.events.action.message import MessageAction
from openhands.events.event import EventSource
from openhands.events.stream import EventStream
from openhands.integrations.provider import (
    PROVIDER_TOKEN_TYPE,
)
from openhands.integrations.service_types import Repository
from openhands.server.auth import (
    get_github_user_id,
    get_provider_tokens,
    get_user_id,
)
from openhands.server.data_models.conversation_info import ConversationInfo
from openhands.server.data_models.conversation_info_result_set import (
    ConversationInfoResultSet,
)
from openhands.server.modules import conversation_module
from openhands.server.session.conversation_init_data import ConversationInitData
from openhands.server.shared import (
    ConversationStoreImpl,
    config,
    conversation_manager,
    file_store,
    s3_handler,
<<<<<<< HEAD
=======
)
from openhands.server.thesis_auth import (
    change_thread_visibility,
    create_thread,
    delete_thread,
    get_thread_by_id,
>>>>>>> f9d96900
)
from openhands.server.types import LLMAuthenticationError, MissingSettingsError
from openhands.storage.data_models.conversation_metadata import ConversationMetadata
from openhands.storage.data_models.conversation_status import ConversationStatus
from openhands.utils.async_utils import wait_all
from openhands.utils.conversation_summary import generate_conversation_title
from openhands.utils.get_user_setting import get_user_setting

app = APIRouter(prefix='/api')


class InitSessionRequest(BaseModel):
    selected_repository: Repository | None = None
    selected_branch: str | None = None
    initial_user_msg: str | None = None
    image_urls: list[str] | None = None
    replay_json: str | None = None
    system_prompt: str | None = None
    user_prompt: str | None = None
    mcp_disable: dict[str, bool] | None = None
    research_mode: str | None = None
    space_id: int | None = None
    thread_follow_up: int | None = None
    followup_discover_id: str | None = None


class ChangeVisibilityRequest(BaseModel):
    is_published: bool
    hidden_prompt: bool


class ConversationVisibility(BaseModel):
    is_published: bool
    hidden_prompt: bool


async def _create_new_conversation(
    user_id: str | None,
    git_provider_tokens: PROVIDER_TOKEN_TYPE | None,
    selected_repository: Repository | None,
    selected_branch: str | None,
    initial_user_msg: str | None,
    image_urls: list[str] | None,
    replay_json: str | None,
    system_prompt: str | None = None,
    user_prompt: str | None = None,
    attach_convo_id: bool = False,
    mnemonic: str | None = None,
    mcp_disable: dict[str, bool] | None = None,
    research_mode: str | None = None,
    knowledge_base: list[dict] | None = None,
    space_id: int | None = None,
    thread_follow_up: int | None = None,
    raw_followup_conversation_id: str | None = None,
):
    logger.info(
        'Creating conversation',
        extra={'signal': 'create_conversation', 'user_id': user_id},
    )

    running_conversations = await conversation_manager.get_running_agent_loops(user_id)
    if (
        len(running_conversations) >= config.max_concurrent_conversations
        and os.getenv('RUN_MODE') == 'PROD'
    ):
        raise HTTPException(
            status_code=status.HTTP_400_BAD_REQUEST,
            detail=f'You have reached the maximum limit of {config.max_concurrent_conversations} concurrent conversations.',
        )

    logger.info('Loading settings')
    settings = await get_user_setting(user_id)

    session_init_args: dict = {}
    if settings:
        session_init_args = {**settings.__dict__, **session_init_args}
        # We could use litellm.check_valid_key for a more accurate check,
        # but that would run a tiny inference.
        if (
            not settings.llm_api_key
            or settings.llm_api_key.get_secret_value().isspace()
        ):
            logger.warn(f'Missing api key for model {settings.llm_model}')
            raise LLMAuthenticationError(
                'Error authenticating with the LLM provider. Please check your API key'
            )

    else:
        logger.warn('Settings not present, not starting conversation')
        raise MissingSettingsError('Settings not found')

    session_init_args['git_provider_tokens'] = git_provider_tokens
    session_init_args['selected_repository'] = selected_repository
    session_init_args['selected_branch'] = selected_branch
    conversation_init_data = ConversationInitData(**session_init_args)
    logger.info('Loading conversation store')
    conversation_store = await ConversationStoreImpl.get_instance(config, user_id, None)
    logger.info('Conversation store loaded')

    conversation_id = uuid.uuid4().hex
    while await conversation_store.exists(conversation_id):
        logger.warning(f'Collision on conversation ID: {conversation_id}. Retrying...')
        conversation_id = uuid.uuid4().hex
    logger.info(
        f'New conversation ID: {conversation_id}',
        extra={'user_id': user_id, 'session_id': conversation_id},
    )

    conversation_title = get_default_conversation_title(conversation_id)

    logger.info(f'Saving metadata for conversation {conversation_id}')
    await conversation_store.save_metadata(
        ConversationMetadata(
            conversation_id=conversation_id,
            title=conversation_title,
            user_id=user_id,
            github_user_id=None,
            selected_repository=selected_repository.full_name
            if selected_repository
            else selected_repository,
            selected_branch=selected_branch,
        )
    )

    logger.info(
        f'Starting agent loop for conversation {conversation_id}',
        extra={'user_id': user_id, 'session_id': conversation_id},
    )
    initial_message_action = None
    if initial_user_msg or image_urls:
        user_msg = (
            initial_user_msg.format(conversation_id)
            if attach_convo_id and initial_user_msg
            else initial_user_msg
        )
        initial_message_action = MessageAction(
            content=user_msg or '',
            image_urls=image_urls or [],
            mode=research_mode,
        )

    await conversation_manager.maybe_start_agent_loop(
        conversation_id,
        conversation_init_data,
        user_id,
        initial_user_msg=initial_message_action,
        replay_json=replay_json,
        system_prompt=system_prompt,
        user_prompt=user_prompt,
        github_user_id=None,
        mnemonic=mnemonic,
        mcp_disable=mcp_disable,
        knowledge_base=knowledge_base,
        space_id=space_id,
        thread_follow_up=thread_follow_up,
        research_mode=research_mode,
        raw_followup_conversation_id=raw_followup_conversation_id,
    )
    logger.info(f'Finished initializing conversation {conversation_id}')

    return conversation_id


@app.post('/conversations')
async def new_conversation(request: Request, data: InitSessionRequest):
    """Initialize a new session or join an existing one.

    After successful initialization, the client should connect to the WebSocket
    using the returned conversation ID.
    """
    logger.info('Initializing new conversation')
    provider_tokens = get_provider_tokens(request)
    selected_repository = data.selected_repository
    selected_branch = data.selected_branch
    initial_user_msg = data.initial_user_msg
    image_urls = data.image_urls or []
    replay_json = data.replay_json
    system_prompt = data.system_prompt
    user_prompt = data.user_prompt
    user_id = get_user_id(request)
    mnemonic = request.state.user.mnemonic
    space_id = data.space_id
    thread_follow_up = data.thread_follow_up
    bearer_token = request.headers.get('Authorization')
    x_device_id = request.headers.get('x-device-id')
    followup_discover_id = data.followup_discover_id

    try:
        knowledge_base = None
        raw_followup_conversation_id = None
        # if space_id or thread_follow_up:
        #     knowledge_base = await search_knowledge(
        #         initial_user_msg, space_id, thread_follow_up, user_id
        # )
        # if knowledge and knowledge['data']['summary']:
        #     initial_user_msg = (
        #         f"Reference information:\n{knowledge['data']['summary']}\n\n"
        #         f"Question:\n{initial_user_msg}"
        #     )
        if thread_follow_up:
            threadData = await get_thread_by_id(thread_follow_up)
            if threadData:
                raw_followup_conversation_id = threadData['conversationId']

        conversation_id = await _create_new_conversation(
            user_id,
            provider_tokens,
            selected_repository,
            selected_branch,
            initial_user_msg,
            image_urls,
            replay_json,
            system_prompt=system_prompt,
            user_prompt=user_prompt,
            mnemonic=mnemonic,
            mcp_disable=data.mcp_disable,
            research_mode=data.research_mode,
            knowledge_base=knowledge_base,
            space_id=space_id,
            thread_follow_up=thread_follow_up,
            raw_followup_conversation_id=raw_followup_conversation_id,
        )

        if conversation_id and user_id is not None:
            await create_thread(
                space_id,
                thread_follow_up,
                conversation_id,
                data.initial_user_msg,
                bearer_token,
                x_device_id,
                followup_discover_id,
                data.research_mode,
            )
            metadata: dict[str, Any] = {}
            metadata['hidden_prompt'] = True
            if space_id is not None:
                metadata['space_id'] = space_id
            if thread_follow_up is not None:
                metadata['thread_follow_up'] = thread_follow_up
            if raw_followup_conversation_id is not None:
                metadata['raw_followup_conversation_id'] = raw_followup_conversation_id
            if data.research_mode and data.research_mode == ResearchMode.FOLLOW_UP:
                metadata['research_mode'] = ResearchMode.FOLLOW_UP
            await conversation_module._update_conversation_visibility(
                conversation_id,
                False,
                user_id,
<<<<<<< HEAD
                {'hidden_prompt': True},
=======
                metadata,
>>>>>>> f9d96900
                '',
                'available',
            )

        return JSONResponse(
            content={'status': 'ok', 'conversation_id': conversation_id}
        )
    except MissingSettingsError as e:
        return JSONResponse(
            content={
                'status': 'error',
                'message': str(e),
                'msg_id': 'CONFIGURATION$SETTINGS_NOT_FOUND',
            },
            status_code=status.HTTP_400_BAD_REQUEST,
        )

    except LLMAuthenticationError as e:
        return JSONResponse(
            content={
                'status': 'error',
                'message': str(e),
                'msg_id': 'STATUS$ERROR_LLM_AUTHENTICATION',
            },
            status_code=status.HTTP_400_BAD_REQUEST,
        )

    except Exception as e:
        return JSONResponse(
            content={
                'status': 'error',
                'detail': str(e.detail) if hasattr(e, 'detail') else str(e),
            },
            status_code=status.HTTP_400_BAD_REQUEST,
        )


@app.get('/conversations')
async def search_conversations(
    request: Request,
    page_id: str | None = None,
    limit: int = 20,
    page: int = 1,
) -> ConversationInfoResultSet:
    user_id = get_user_id(request)
    conversation_store = await ConversationStoreImpl.get_instance(
        config, user_id, get_github_user_id(request)
    )

    # get conversation visibility by user id
    visible_conversations = (
        await conversation_module._get_conversation_visibility_by_user_id(
            user_id, page, limit
        )
    )
    if len(visible_conversations) == 0:
        return ConversationInfoResultSet(results=[], next_page_id=None)
    visible_conversation_ids = [
        conversation['conversation_id']
        for conversation in visible_conversations['items']
    ]

    conversation_metadata_result_set = await conversation_store.search(
        page_id, limit, filter_conversation_ids=visible_conversation_ids
    )
    # Filter out conversations older than max_age
    now = datetime.now(timezone.utc)
    max_age = config.conversation_max_age_seconds
    filtered_results = [
        conversation
        for conversation in conversation_metadata_result_set.results
        if hasattr(conversation, 'created_at')
        and (now - conversation.created_at.replace(tzinfo=timezone.utc)).total_seconds()
        <= max_age
    ]

    conversation_ids = set(
        conversation.conversation_id for conversation in filtered_results
    )
    running_conversations = await conversation_manager.get_running_agent_loops(
        get_user_id(request), set(conversation_ids)
    )
    result = ConversationInfoResultSet(
        results=await wait_all(
            _get_conversation_info(
                conversation=conversation,
                is_running=conversation.conversation_id in running_conversations,
            )
            for conversation in filtered_results
        ),
        next_page_id=conversation_metadata_result_set.next_page_id,
        total=visible_conversations['total'],
    )
    return result


@app.get('/conversations/{conversation_id}')
async def get_conversation(
    conversation_id: str, request: Request
) -> ConversationInfo | None:
    conversation_store = await ConversationStoreImpl.get_instance(
        config, get_user_id(request), get_github_user_id(request)
    )
    try:
        metadata = await conversation_store.get_metadata(conversation_id)
        is_running = await conversation_manager.is_agent_loop_running(conversation_id)
        conversation_info = await _get_conversation_info(metadata, is_running)
        # existed_conversation = await conversation_module._get_conversation_by_id(
        #     conversation_id, str(get_user_id(request))
        # )
        # if existed_conversation:
        #     conversation_info.research_mode = existed_conversation.configs.get('research_mode', None)
        return conversation_info
    except FileNotFoundError:
        return None


def get_default_conversation_title(conversation_id: str) -> str:
    """
    Generate a default title for a conversation based on its ID.

    Args:
        conversation_id: The ID of the conversation

    Returns:
        A default title string
    """
    return f'Research {conversation_id[:5]}'


async def auto_generate_title(conversation_id: str, user_id: str | None) -> str:
    """
    Auto-generate a title for a conversation based on the first user message.
    Uses LLM-based title generation if available, otherwise falls back to a simple truncation.

    Args:
        conversation_id: The ID of the conversation
        user_id: The ID of the user

    Returns:
        A generated title string
    """
    logger.info(f'Auto-generating title for conversation {conversation_id}')

    try:
        # Create an event stream for the conversation
        event_stream = EventStream(conversation_id, file_store, user_id)

        # Find the first user message
        first_user_message = None
        for event in event_stream.get_events():
            if (
                event.source == EventSource.USER
                and isinstance(event, MessageAction)
                and event.content
                and event.content.strip()
            ):
                first_user_message = event.content
                break

        if first_user_message:
            # Get LLM config from user settings
            try:
                settings = await get_user_setting(user_id)

                if settings and settings.llm_model:
                    # Create LLM config from settings
                    llm_config = LLMConfig(
                        model=settings.llm_model,
                        api_key=settings.llm_api_key,
                        base_url=settings.llm_base_url,
                    )

                    # Try to generate title using LLM
                    llm_title = await generate_conversation_title(
                        first_user_message, llm_config
                    )
                    if llm_title:
                        logger.info(f'Generated title using LLM: {llm_title}')
                        return llm_title
            except Exception as e:
                logger.error(f'Error using LLM for title generation: {e}')

            # Fall back to simple truncation if LLM generation fails or is unavailable
            first_user_message = first_user_message.strip()
            title = first_user_message[:30]
            if len(first_user_message) > 30:
                title += '...'
            logger.info(f'Generated title using truncation: {title}')
            return title
    except Exception as e:
        logger.error(f'Error generating title: {str(e)}')
    return ''


@app.patch('/conversations/{conversation_id}')
async def update_conversation(
    request: Request, conversation_id: str, title: str = Body(embed=True)
) -> bool:
    user_id = get_user_id(request)
    conversation_store = await ConversationStoreImpl.get_instance(
        config, user_id, get_github_user_id(request)
    )
    metadata = await conversation_store.get_metadata(conversation_id)
    if not metadata:
        return False

    # If title is empty or unspecified, auto-generate it
    if not title or title.isspace():
        title = await auto_generate_title(conversation_id, user_id)

        # If we still don't have a title, use the default
        if not title or title.isspace():
            title = get_default_conversation_title(conversation_id)

    metadata.title = title
    await conversation_store.save_metadata(metadata)
    return True


@app.delete('/conversations/{conversation_id}')
async def delete_conversation(
    conversation_id: str,
    request: Request,
) -> bool:
    user_id = get_user_id(request)
    # conversation_store = await ConversationStoreImpl.get_instance(
    #     config, user_id, get_github_user_id(request)
    # )
    # try:
    #     await conversation_store.get_metadata(conversation_id)
    # except FileNotFoundError:
    #     return False
    is_running = await conversation_manager.is_agent_loop_running(conversation_id)
    if is_running:
        await conversation_manager.close_session(conversation_id)

    # disable delete conversation from runtime
    # runtime_cls = get_runtime_cls(config.runtime)
    # await runtime_cls.delete(conversation_id)
    # await conversation_store.delete_metadata(conversation_id)

    # delete conversation from databasedatab
    await delete_thread(
        conversation_id,
        request.headers.get('Authorization'),
        request.headers.get('x-device-id'),
    )
    await conversation_module._delete_conversation(conversation_id, str(user_id))

    return True


@app.patch('/conversations/{conversation_id}/change-visibility')
async def change_visibility(
    conversation_id: str,
    request: Request,
    is_published: bool = Form(...),
    hidden_prompt: bool = Form(...),
    file: Optional[UploadFile] = None,
) -> bool:
    user_id = get_user_id(request)
    conversation_store = await ConversationStoreImpl.get_instance(
        config, user_id, get_github_user_id(request)
    )
    metadata = await conversation_store.get_metadata(conversation_id)
    if not metadata:
        return False

    # Handle file upload if provided
    extra_data = {
        'hidden_prompt': hidden_prompt,
    }

    if file and s3_handler is not None:
        print('processing file:', file)
        folder_path = f'conversations/{conversation_id}'
        file_url = await s3_handler.upload_file(file, folder_path)
        if file_url:
            extra_data['thumbnail_url'] = file_url

    await change_thread_visibility(
        conversation_id,
        is_published,
        request.headers.get('Authorization'),
        request.headers.get('x-device-id'),
    )

    return await conversation_module._update_conversation_visibility(
        conversation_id,
        is_published,
        str(user_id),
        extra_data,
        metadata.title if metadata.title else '',
    )


@app.get(
    '/conversations/{conversation_id}/visibility', response_model=ConversationVisibility
)
async def get_conversation_visibility(
    conversation_id: str,
    request: Request,
) -> bool:
    user_id = get_user_id(request)
    return await conversation_module._get_conversation_visibility(
        conversation_id, str(user_id)
    )


async def _get_conversation_info(
    conversation: ConversationMetadata,
    is_running: bool,
) -> ConversationInfo | None:
    try:
        title = conversation.title
        if not title:
            title = get_default_conversation_title(conversation.conversation_id)
        return ConversationInfo(
            conversation_id=conversation.conversation_id,
            title=title,
            last_updated_at=conversation.last_updated_at,
            created_at=conversation.created_at,
            selected_repository=conversation.selected_repository,
            status=(
                ConversationStatus.RUNNING if is_running else ConversationStatus.STOPPED
            ),
        )
    except Exception as e:
        logger.error(
            f'Error loading conversation {conversation.conversation_id}: {str(e)}',
            extra={'session_id': conversation.conversation_id},
        )
        return None<|MERGE_RESOLUTION|>--- conflicted
+++ resolved
@@ -1,11 +1,7 @@
 import os
 import uuid
 from datetime import datetime, timezone
-<<<<<<< HEAD
-from typing import Optional
-=======
 from typing import Any, Optional
->>>>>>> f9d96900
 
 from fastapi import (
     APIRouter,
@@ -46,15 +42,12 @@
     conversation_manager,
     file_store,
     s3_handler,
-<<<<<<< HEAD
-=======
 )
 from openhands.server.thesis_auth import (
     change_thread_visibility,
     create_thread,
     delete_thread,
     get_thread_by_id,
->>>>>>> f9d96900
 )
 from openhands.server.types import LLMAuthenticationError, MissingSettingsError
 from openhands.storage.data_models.conversation_metadata import ConversationMetadata
@@ -303,11 +296,7 @@
                 conversation_id,
                 False,
                 user_id,
-<<<<<<< HEAD
-                {'hidden_prompt': True},
-=======
                 metadata,
->>>>>>> f9d96900
                 '',
                 'available',
             )
