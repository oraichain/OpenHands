--- conflicted
+++ resolved
@@ -253,12 +253,8 @@
             if threadData:
                 raw_followup_conversation_id = threadData['conversationId']
 
-<<<<<<< HEAD
+        start_time = time.time()
         conversation_id, conversation_title = await _create_new_conversation(
-=======
-        start_time = time.time()
-        conversation_id = await _create_new_conversation(
->>>>>>> b8eec64e
             user_id,
             provider_tokens,
             selected_repository,
