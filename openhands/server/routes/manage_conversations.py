--- conflicted
+++ resolved
@@ -157,7 +157,6 @@
             content=user_msg or '',
             image_urls=image_urls or [],
         )
-        
 
     await conversation_manager.maybe_start_agent_loop(
         conversation_id,
@@ -165,13 +164,10 @@
         user_id,
         initial_user_msg=initial_message_action,
         replay_json=replay_json,
-<<<<<<< HEAD
         system_prompt=system_prompt,
         user_prompt=user_prompt,
-=======
         github_user_id=None,
         mnemonic=mnemonic,
->>>>>>> ad42dddf
     )
     logger.info(f'Finished initializing conversation {conversation_id}')
 
@@ -206,12 +202,9 @@
             initial_user_msg,
             image_urls,
             replay_json,
-<<<<<<< HEAD
-            system_prompt,
-            user_prompt,
-=======
+            system_prompt=system_prompt,
+            user_prompt=user_prompt,
             mnemonic=mnemonic,
->>>>>>> ad42dddf
         )
         if conversation_id and user_id is not None:
             await conversation_module._update_conversation_visibility(
