import traceback

from fastapi import APIRouter, Request, status
from fastapi.responses import JSONResponse
from pydantic import SecretStr

from openhands.core.logger import openhands_logger as logger
from openhands.integrations.provider import ProviderToken, ProviderType, SecretStore
from openhands.integrations.utils import validate_provider_token
from openhands.server.auth import get_provider_tokens, get_user_id
from openhands.server.settings import GETSettingsModel, POSTSettingsModel, Settings
from openhands.server.shared import SettingsStoreImpl, config, server_config
from openhands.server.types import AppMode
from openhands.utils.get_user_setting import get_user_setting


app = APIRouter(prefix='/api')


@app.get('/settings', response_model=GETSettingsModel)
async def load_settings(request: Request) -> GETSettingsModel | JSONResponse:
    try:
        user_id = get_user_id(request)
        settings = await get_user_setting(user_id)

        if not settings:
            return JSONResponse(
                status_code=status.HTTP_404_NOT_FOUND,
                content={'error': 'Settings not found'},
            )

        provider_tokens_set = {}
        
        if bool(user_id):
            provider_tokens_set[ProviderType.GITHUB.value] = True
        
        provider_tokens = get_provider_tokens(request)
        if provider_tokens:
            all_provider_types = [provider.value for provider in ProviderType]
            provider_tokens_types = [provider.value for provider in provider_tokens]
            for provider_type in all_provider_types:
                if provider_type in provider_tokens_types:
                    provider_tokens_set[provider_type] = True
                else:
                    provider_tokens_set[provider_type] = False

        settings_with_token_data = GETSettingsModel(
            **settings.model_dump(exclude='secrets_store'),
            provider_tokens_set=provider_tokens_set,
        )

        settings_with_token_data.llm_api_key = settings.llm_api_key
        return settings_with_token_data
    except Exception as e:
        traceback.print_exc()
        logger.warning(f'Invalid token: {e}')
        return JSONResponse(
            status_code=status.HTTP_401_UNAUTHORIZED,
            content={'error': 'Invalid token'},
        )


@app.post('/unset-settings-tokens', response_model=dict[str, str])
async def unset_settings_tokens(request: Request) -> JSONResponse:
    try:
        settings_store = await SettingsStoreImpl.get_instance(
            config, get_user_id(request)
        )

        existing_settings = await get_user_setting(get_user_id(request))

        if existing_settings:
            settings = existing_settings.model_copy(
                update={'secrets_store': SecretStore()}
            )
<<<<<<< HEAD

=======
>>>>>>> 3f6b3e7b
            await settings_store.store(settings)

        return JSONResponse(
            status_code=status.HTTP_200_OK,
            content={'message': 'Settings stored'},
        )

    except Exception as e:
        logger.warning(f'Something went wrong unsetting tokens: {e}')
        return JSONResponse(
            status_code=status.HTTP_500_INTERNAL_SERVER_ERROR,
            content={'error': 'Something went wrong unsetting tokens'},
        )


@app.post('/reset-settings', response_model=dict[str, str])
async def reset_settings(request: Request) -> JSONResponse:
    """
    Resets user settings.
    """
    try:
        settings_store = await SettingsStoreImpl.get_instance(
            config, get_user_id(request)
        )

        existing_settings = await settings_store.load()
<<<<<<< HEAD
        default_settings = Settings.from_config()

        print('existing_settings', existing_settings)
        print('default_settings', default_settings)

=======
>>>>>>> 3f6b3e7b
        settings = Settings(
            language='en',
            agent='CodeActAgent',
            security_analyzer='',
            confirmation_mode=False,
<<<<<<< HEAD
            #  llm_model="anthropic/claude-3-5-sonnet-20241022",
            #  llm_api_key="",
            llm_model='anthropic/claude-3-7-sonnet-20250219',
=======
            llm_model='anthropic/claude-3-5-sonnet-20241022',
>>>>>>> 3f6b3e7b
            llm_api_key='',
            llm_base_url='',
            remote_runtime_resource_factor=1,
            enable_default_condenser=True,
            enable_sound_notifications=False,
            user_consents_to_analytics=existing_settings.user_consents_to_analytics
            if existing_settings
            else False,
        )

        server_config_values = server_config.get_config()
        is_hide_llm_settings_enabled = server_config_values.get(
            'FEATURE_FLAGS', {}
        ).get('HIDE_LLM_SETTINGS', False)
<<<<<<< HEAD
        print('server_config', server_config_values)

=======
>>>>>>> 3f6b3e7b
        # We don't want the user to be able to modify these settings in SaaS
        if server_config.app_mode == AppMode.SAAS and is_hide_llm_settings_enabled:
            if existing_settings:
                settings.llm_api_key = existing_settings.llm_api_key
                settings.llm_base_url = existing_settings.llm_base_url
                settings.llm_model = existing_settings.llm_model

        # TODO: FIXME: reset the settings to the default settings for key from server
        if default_settings:
            settings.llm_model = default_settings.llm_model
            settings.llm_api_key = default_settings.llm_api_key
            settings.llm_base_url = default_settings.llm_base_url

        await settings_store.store(settings)
        return JSONResponse(
            status_code=status.HTTP_200_OK,
            content={'message': 'Settings stored'},
        )

    except Exception as e:
        logger.warning(f'Something went wrong resetting settings: {e}')
        return JSONResponse(
            status_code=status.HTTP_500_INTERNAL_SERVER_ERROR,
            content={'error': 'Something went wrong resetting settings'},
        )


@app.post('/settings', response_model=dict[str, str])
async def store_settings(
    request: Request,
    settings: POSTSettingsModel,
) -> JSONResponse:
    # Check provider tokens are valid
    if settings.provider_tokens:
        # Remove extraneous token types
        provider_types = [provider.value for provider in ProviderType]
        settings.provider_tokens = {
            k: v for k, v in settings.provider_tokens.items() if k in provider_types
        }

        # Determine whether tokens are valid
        for token_type, token_value in settings.provider_tokens.items():
            if token_value:
                confirmed_token_type = await validate_provider_token(
                    SecretStr(token_value)
                )
                if not confirmed_token_type or confirmed_token_type.value != token_type:
                    return JSONResponse(
                        status_code=status.HTTP_401_UNAUTHORIZED,
                        content={
                            'error': f'Invalid token. Please make sure it is a valid {token_type} token.'
                        },
                    )

    try:
        user_id = get_user_id(request)
        settings_store = await SettingsStoreImpl.get_instance(config, user_id)
        existing_settings = await get_user_setting(user_id)

        # Convert to Settings model and merge with existing settings
        if existing_settings:
            # Keep existing LLM settings if not provided
            if settings.llm_api_key is None:
                settings.llm_api_key = existing_settings.llm_api_key
            if settings.llm_model is None:
                settings.llm_model = existing_settings.llm_model
            if settings.llm_base_url is None:
                settings.llm_base_url = existing_settings.llm_base_url

            # Keep existing analytics consent if not provided
            if settings.user_consents_to_analytics is None:
                settings.user_consents_to_analytics = (
                    existing_settings.user_consents_to_analytics
                )

            # Only merge if not unsetting tokens
            if settings.provider_tokens:
                if existing_settings.secrets_store:
                    existing_providers = [
                        provider.value
                        for provider in existing_settings.secrets_store.provider_tokens
                    ]

                    # Merge incoming settings store with the existing one
                    for provider, token_value in settings.provider_tokens.items():
                        if provider in existing_providers and not token_value:
                            provider_type = ProviderType(provider)
                            existing_token = (
                                existing_settings.secrets_store.provider_tokens.get(
                                    provider_type
                                )
                            )
                            if existing_token and existing_token.token:
                                settings.provider_tokens[provider] = (
                                    existing_token.token.get_secret_value()
                                )
            else:  # nothing passed in means keep current settings
                provider_tokens = existing_settings.secrets_store.provider_tokens
                settings.provider_tokens = {
                    provider.value: data.token.get_secret_value()
                    if data.token
                    else None
                    for provider, data in provider_tokens.items()
                }

        # Update sandbox config with new settings
        if settings.remote_runtime_resource_factor is not None:
            config.sandbox.remote_runtime_resource_factor = (
                settings.remote_runtime_resource_factor
            )

        settings = convert_to_settings(settings)
        await settings_store.store(settings)
        return JSONResponse(
            status_code=status.HTTP_200_OK,
            content={'message': 'Settings stored'},
        )
    except Exception as e:
        logger.warning(f'Something went wrong storing settings: {e}')
        return JSONResponse(
            status_code=status.HTTP_500_INTERNAL_SERVER_ERROR,
            content={'error': 'Something went wrong storing settings'},
        )


def convert_to_settings(settings_with_token_data: POSTSettingsModel) -> Settings:
    settings_data = settings_with_token_data.model_dump()

    # Filter out additional fields from `SettingsWithTokenData`
    filtered_settings_data = {
        key: value
        for key, value in settings_data.items()
        if key in Settings.model_fields  # Ensures only `Settings` fields are included
    }

    # Convert the `llm_api_key` to a `SecretStr` instance
    filtered_settings_data['llm_api_key'] = settings_with_token_data.llm_api_key

    # Create a new Settings instance with empty SecretStore
    settings = Settings(**filtered_settings_data)

    # Create new provider tokens immutably
    if settings_with_token_data.provider_tokens:
        tokens = {}
        for token_type, token_value in settings_with_token_data.provider_tokens.items():
            if token_value:
                provider = ProviderType(token_type)
                tokens[provider] = ProviderToken(
                    token=SecretStr(token_value), user_id=None
                )

        # Create new SecretStore with tokens
        settings = settings.model_copy(
            update={'secrets_store': SecretStore(provider_tokens=tokens)}
        )

    return settings<|MERGE_RESOLUTION|>--- conflicted
+++ resolved
@@ -13,7 +13,6 @@
 from openhands.server.types import AppMode
 from openhands.utils.get_user_setting import get_user_setting
 
-
 app = APIRouter(prefix='/api')
 
 
@@ -30,10 +29,10 @@
             )
 
         provider_tokens_set = {}
-        
+
         if bool(user_id):
             provider_tokens_set[ProviderType.GITHUB.value] = True
-        
+
         provider_tokens = get_provider_tokens(request)
         if provider_tokens:
             all_provider_types = [provider.value for provider in ProviderType]
@@ -73,10 +72,7 @@
             settings = existing_settings.model_copy(
                 update={'secrets_store': SecretStore()}
             )
-<<<<<<< HEAD
-
-=======
->>>>>>> 3f6b3e7b
+
             await settings_store.store(settings)
 
         return JSONResponse(
@@ -103,26 +99,19 @@
         )
 
         existing_settings = await settings_store.load()
-<<<<<<< HEAD
         default_settings = Settings.from_config()
 
         print('existing_settings', existing_settings)
         print('default_settings', default_settings)
 
-=======
->>>>>>> 3f6b3e7b
         settings = Settings(
             language='en',
             agent='CodeActAgent',
             security_analyzer='',
             confirmation_mode=False,
-<<<<<<< HEAD
             #  llm_model="anthropic/claude-3-5-sonnet-20241022",
             #  llm_api_key="",
             llm_model='anthropic/claude-3-7-sonnet-20250219',
-=======
-            llm_model='anthropic/claude-3-5-sonnet-20241022',
->>>>>>> 3f6b3e7b
             llm_api_key='',
             llm_base_url='',
             remote_runtime_resource_factor=1,
@@ -137,11 +126,8 @@
         is_hide_llm_settings_enabled = server_config_values.get(
             'FEATURE_FLAGS', {}
         ).get('HIDE_LLM_SETTINGS', False)
-<<<<<<< HEAD
         print('server_config', server_config_values)
 
-=======
->>>>>>> 3f6b3e7b
         # We don't want the user to be able to modify these settings in SaaS
         if server_config.app_mode == AppMode.SAAS and is_hide_llm_settings_enabled:
             if existing_settings:
