--- conflicted
+++ resolved
@@ -53,12 +53,9 @@
     _closed: bool = False
     loop: asyncio.AbstractEventLoop | None = None
     logger: LoggerAdapter
-<<<<<<< HEAD
     mnemonic: str | None
-=======
     thought_managers: Dict[str, ThoughtManager] = {}
 
->>>>>>> 3f6b3e7b
     def __init__(
         self,
         sid: str,
