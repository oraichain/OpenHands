--- conflicted
+++ resolved
@@ -177,11 +177,6 @@
             else await fetch_mcp_tools_from_config(
                 self.config.dict_mcp_config, sid=self.sid, mnemonic=mnemonic
             )
-<<<<<<< HEAD
-            if research_mode != ResearchMode.CHAT
-            else []
-=======
->>>>>>> 9b877ca1
         )
 
         search_tools = (
@@ -190,11 +185,6 @@
             else await fetch_search_tools_from_config(
                 self.config.dict_search_engine_config, sid=self.sid, mnemonic=mnemonic
             )
-<<<<<<< HEAD
-            if research_mode != ResearchMode.CHAT
-            else []
-=======
->>>>>>> 9b877ca1
         )
 
         a2a_manager: A2AManager = A2AManager(agent_config.a2a_server_urls)
