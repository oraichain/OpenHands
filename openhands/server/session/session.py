--- conflicted
+++ resolved
@@ -129,14 +129,8 @@
 
         llm = self._create_llm(agent_cls)
         agent_config = self.config.get_agent_config(agent_cls)
-<<<<<<< HEAD
-        self.logger.info(f'Enabling default condenser: {agent_config.condenser}')
+
         if settings.enable_default_condenser and agent_config.condenser.type == 'noop':
-            default_condenser_config = LLMSummarizingCondenserConfig(
-                llm_config=llm.config, keep_first=3, max_size=20
-=======
-
-        if settings.enable_default_condenser:
             # Default condenser chains a condenser that limits browser the total
             # size of browser observations with a condenser that limits the size
             # of the view given to the LLM. The order matters: with the browser
@@ -146,10 +140,9 @@
                 condensers=[
                     BrowserOutputCondenserConfig(),
                     LLMSummarizingCondenserConfig(
-                        llm_config=llm.config, keep_first=4, max_size=80
+                        llm_config=llm.config, keep_first=3, max_size=20
                     ),
                 ]
->>>>>>> 20bf48b6
             )
 
             self.logger.info(f'Enabling default condenser: {default_condenser_config}')
