--- conflicted
+++ resolved
@@ -137,16 +137,12 @@
             self.logger.info(f'Enabling default condenser: {default_condenser_config}')
             agent_config.condenser = default_condenser_config
 
-<<<<<<< HEAD
-        agent = Agent.get_cls(agent_cls)(llm, agent_config, None, self.config.workspace_mount_path_in_sandbox_store_in_session)
-=======
         agent = Agent.get_cls(agent_cls)(
             llm,
             agent_config,
             None,
             self.config.workspace_mount_path_in_sandbox_store_in_session,
         )
->>>>>>> 7f7078bd
 
         git_provider_tokens = None
         selected_repository = None
