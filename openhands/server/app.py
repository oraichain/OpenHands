--- conflicted
+++ resolved
@@ -48,14 +48,7 @@
         # Initialize database connection
         await init(engine)
         await init_initial_data()
-<<<<<<< HEAD
-        if not mcp_tools_cache.is_loaded:
-            await mcp_tools_cache.initialize_tools(
-                config.dict_mcp_config, config.dict_search_engine_config
-            )
-=======
         db_pool.init_pool()
->>>>>>> 792df8e8
 
         if not mcp_tools_cache.is_loaded:
             await mcp_tools_cache.initialize_tools(
