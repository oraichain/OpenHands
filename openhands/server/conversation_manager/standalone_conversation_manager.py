import asyncio
import time
from dataclasses import dataclass, field
from datetime import datetime, timezone
from typing import Callable, Iterable, Type

import socketio

from openhands.core.config.app_config import AppConfig
from openhands.core.exceptions import AgentRuntimeUnavailableError
from openhands.core.logger import openhands_logger as logger
from openhands.core.schema.agent import AgentState
from openhands.events.action import MessageAction
from openhands.events.event_store import EventStore
from openhands.events.stream import EventStreamSubscriber, session_exists
from openhands.server.config.server_config import ServerConfig
from openhands.server.monitoring import MonitoringListener
from openhands.server.session.agent_session import WAIT_TIME_BEFORE_CLOSE
from openhands.server.session.conversation import Conversation
from openhands.server.session.session import ROOM_KEY, Session
from openhands.server.settings import Settings
from openhands.storage.conversation.conversation_store import ConversationStore
from openhands.storage.data_models.conversation_metadata import ConversationMetadata
from openhands.storage.files import FileStore
from openhands.utils.async_utils import GENERAL_TIMEOUT, call_async_from_sync, wait_all
from openhands.utils.import_utils import get_impl
from openhands.utils.shutdown_listener import should_continue

from .conversation_manager import ConversationManager

_CLEANUP_INTERVAL = 15
UPDATED_AT_CALLBACK_ID = 'updated_at_callback_id'


@dataclass
class StandaloneConversationManager(ConversationManager):
    """Manages conversations in standalone mode (single server instance)."""

    sio: socketio.AsyncServer
    config: AppConfig
    file_store: FileStore
    server_config: ServerConfig
    # Defaulting monitoring_listener for temp backward compatibility.
    monitoring_listener: MonitoringListener = MonitoringListener()
    _local_agent_loops_by_sid: dict[str, Session] = field(default_factory=dict)
    _local_connection_id_to_session_id: dict[str, str] = field(default_factory=dict)
    _active_conversations: dict[str, tuple[Conversation, int]] = field(
        default_factory=dict
    )
    _detached_conversations: dict[str, tuple[Conversation, float]] = field(
        default_factory=dict
    )
    _conversations_lock: asyncio.Lock = field(default_factory=asyncio.Lock)
    _cleanup_task: asyncio.Task | None = None
    _conversation_store_class: Type | None = None

    async def __aenter__(self):
        self._cleanup_task = asyncio.create_task(self._cleanup_stale())
        return self

    async def __aexit__(self, exc_type, exc_value, traceback):
        if self._cleanup_task:
            self._cleanup_task.cancel()
            self._cleanup_task = None

    async def attach_to_conversation(
        self, sid: str, user_id: str | None = None
    ) -> Conversation | None:
        start_time = time.time()
        if not await session_exists(sid, self.file_store, user_id=user_id):
            return None

        async with self._conversations_lock:
            # Check if we have an active conversation we can reuse
            if sid in self._active_conversations:
                conversation, count = self._active_conversations[sid]
                self._active_conversations[sid] = (conversation, count + 1)
                logger.info(
                    f'Reusing active conversation {sid}', extra={'session_id': sid}
                )
                return conversation

            # Check if we have a detached conversation we can reuse
            if sid in self._detached_conversations:
                conversation, _ = self._detached_conversations.pop(sid)
                self._active_conversations[sid] = (conversation, 1)
                logger.info(
                    f'Reusing detached conversation {sid}', extra={'session_id': sid}
                )
                return conversation

            # Create new conversation if none exists
            c = Conversation(
                sid, file_store=self.file_store, config=self.config, user_id=user_id
            )
            try:
                await c.connect()
            except AgentRuntimeUnavailableError as e:
                logger.error(
                    f'Error connecting to conversation {c.sid}: {e}',
                    extra={'session_id': sid},
                )
                await c.disconnect()
                return None
            end_time = time.time()
            logger.info(
                f'Conversation {c.sid} connected in {end_time - start_time} seconds'
            )
            self._active_conversations[sid] = (c, 1)
            return c

    async def join_conversation(
        self,
        sid: str,
        connection_id: str,
        settings: Settings,
        user_id: str | None,
        github_user_id: str | None,
        mnemonic: str | None = None,
    ) -> EventStore:
        logger.info(
            f'join_conversation:{sid}:{connection_id}',
            extra={'session_id': sid, 'user_id': user_id},
        )
        await self.sio.enter_room(connection_id, ROOM_KEY.format(sid=sid))
        self._local_connection_id_to_session_id[connection_id] = sid

        event_stream = await self.maybe_start_agent_loop(
            sid, settings, user_id, github_user_id=github_user_id, mnemonic=mnemonic
        )
        if not event_stream:
            logger.error(
                f'No event stream after joining conversation: {sid}',
                extra={'session_id': sid},
            )
            raise RuntimeError(f'no_event_stream:{sid}')
        return event_stream

    async def detach_from_conversation(self, conversation: Conversation):
        sid = conversation.sid
        async with self._conversations_lock:
            if sid in self._active_conversations:
                conv, count = self._active_conversations[sid]
                if count > 1:
                    self._active_conversations[sid] = (conv, count - 1)
                    return
                else:
                    self._active_conversations.pop(sid)
                    self._detached_conversations[sid] = (conversation, time.time())

    async def _cleanup_stale(self):
        while should_continue():
            try:
                async with self._conversations_lock:
                    # Create a list of items to process to avoid modifying dict during iteration
                    items = list(self._detached_conversations.items())
                    for sid, (conversation, detach_time) in items:
                        await conversation.disconnect()
                        self._detached_conversations.pop(sid, None)

                close_threshold = time.time() - self.config.sandbox.close_delay
                running_loops = list(self._local_agent_loops_by_sid.items())
                running_loops.sort(key=lambda item: item[1].last_active_ts)
                sid_to_close: list[str] = []
                for sid, session in running_loops:
                    state = session.agent_session.get_state()
                    if session.last_active_ts < close_threshold and state not in [
                        AgentState.RUNNING,
                        None,
                    ]:
                        sid_to_close.append(sid)

                connections = await self.get_connections(
                    filter_to_sids=set(sid_to_close)  # get_connections expects a set
                )
                connected_sids = {sid for _, sid in connections.items()}
                sid_to_close = [
                    sid for sid in sid_to_close if sid not in connected_sids
                ]
                await wait_all(
                    (self._close_session(sid) for sid in sid_to_close),
                    timeout=WAIT_TIME_BEFORE_CLOSE,
                )
                await asyncio.sleep(_CLEANUP_INTERVAL)
            except asyncio.CancelledError:
                async with self._conversations_lock:
                    for conversation, _ in self._detached_conversations.values():
                        await conversation.disconnect()
                    self._detached_conversations.clear()
                await wait_all(
                    self._close_session(sid) for sid in self._local_agent_loops_by_sid
                )
                return
            except Exception:
                logger.error('error_cleaning_stale')
                await asyncio.sleep(_CLEANUP_INTERVAL)

    async def _get_conversation_store(
        self, user_id: str | None, github_user_id: str | None
    ) -> ConversationStore:
        conversation_store_class = self._conversation_store_class
        if not conversation_store_class:
            self._conversation_store_class = conversation_store_class = get_impl(
                ConversationStore,  # type: ignore
                self.server_config.conversation_store_class,
            )
        store = await conversation_store_class.get_instance(
            self.config, user_id, github_user_id
        )
        return store

    async def get_running_agent_loops(
        self, user_id: str | None = None, filter_to_sids: set[str] | None = None
    ) -> set[str]:
        """Get the running session ids in chronological order (oldest first).

        If a user is supplied, then the results are limited to session ids for that user.
        If a set of filter_to_sids is supplied, then results are limited to these ids of interest.

        Returns:
            A set of session IDs
        """
        # Get all items and convert to list for sorting
        items: Iterable[tuple[str, Session]] = self._local_agent_loops_by_sid.items()

        # Filter items if needed
        if filter_to_sids is not None:
            items = (item for item in items if item[0] in filter_to_sids)
        if user_id:
            items = (item for item in items if item[1].user_id == user_id)

        sids = {sid for sid, _ in items}
        return sids

    async def get_connections(
        self, user_id: str | None = None, filter_to_sids: set[str] | None = None
    ) -> dict[str, str]:
        connections = dict(**self._local_connection_id_to_session_id)
        if filter_to_sids is not None:
            connections = {
                connection_id: sid
                for connection_id, sid in connections.items()
                if sid in filter_to_sids
            }
        if user_id:
            for connection_id, sid in list(connections.items()):
                session = self._local_agent_loops_by_sid.get(sid)
                if not session or session.user_id != user_id:
                    connections.pop(connection_id)
        return connections

    async def maybe_start_agent_loop(
        self,
        sid: str,
        settings: Settings,
        user_id: str | None,
        initial_user_msg: MessageAction | None = None,
        replay_json: str | None = None,
        github_user_id: str | None = None,
        mnemonic: str | None = None,
    ) -> EventStore:
        logger.info(f'maybe_start_agent_loop:{sid}', extra={'session_id': sid})
        if not await self.is_agent_loop_running(sid):
<<<<<<< HEAD
            logger.info(f'start_agent_loop:{sid}', extra={'session_id': sid})

            response_ids = await self.get_running_agent_loops(user_id)
            if len(response_ids) >= self.config.max_concurrent_conversations:
                logger.info(
                    'too_many_sessions_for:{user_id}',
                    extra={'session_id': sid, 'user_id': user_id},
                )
                # # Get the conversations sorted (oldest first)
                # conversation_store = await self._get_conversation_store(
                #     user_id, github_user_id
                # )
                # conversations = await conversation_store.get_all_metadata(response_ids)
                # conversations.sort(key=_last_updated_at_key, reverse=True)

                # while len(conversations) >= self.config.max_concurrent_conversations:
                #     oldest_conversation_id = conversations.pop().conversation_id
                #     await self.close_session(oldest_conversation_id)
                # Instead of closing the oldest conversation, raise an error
                event_store = await self._get_event_store(sid, user_id, True)
                if not event_store:
                    logger.error(
                        f'No event stream after starting agent loop: {sid}',
                        extra={'session_id': sid},
                    )
                    raise RuntimeError(f'no_event_stream:{sid}')
                return event_store

            session = Session(
                sid=sid,
                file_store=self.file_store,
                config=self.config,
                sio=self.sio,
                user_id=user_id,
            )
            self._local_agent_loops_by_sid[sid] = session
            asyncio.create_task(
                session.initialize_agent(
                    settings, initial_user_msg, replay_json, mnemonic
                )
=======
            await self._start_agent_loop(
                sid, settings, user_id, initial_user_msg, replay_json, github_user_id
>>>>>>> 20bf48b6
            )

        event_store = await self._get_event_store(sid, user_id)
        if not event_store:
            logger.error(
                f'No event stream after starting agent loop: {sid}',
                extra={'session_id': sid},
            )
            raise RuntimeError(f'no_event_stream:{sid}')
        return event_store

    async def _start_agent_loop(
        self,
        sid: str,
        settings: Settings,
        user_id: str | None,
        initial_user_msg: MessageAction | None = None,
        replay_json: str | None = None,
        github_user_id: str | None = None,
    ) -> Session:
        logger.info(f'starting_agent_loop:{sid}', extra={'session_id': sid})

        response_ids = await self.get_running_agent_loops(user_id)
        if len(response_ids) >= self.config.max_concurrent_conversations:
            logger.info(
                'too_many_sessions_for:{user_id}',
                extra={'session_id': sid, 'user_id': user_id},
            )
            # Get the conversations sorted (oldest first)
            conversation_store = await self._get_conversation_store(
                user_id, github_user_id
            )
            conversations = await conversation_store.get_all_metadata(response_ids)
            conversations.sort(key=_last_updated_at_key, reverse=True)

            while len(conversations) >= self.config.max_concurrent_conversations:
                oldest_conversation_id = conversations.pop().conversation_id
                await self.close_session(oldest_conversation_id)

        session = Session(
            sid=sid,
            file_store=self.file_store,
            config=self.config,
            sio=self.sio,
            user_id=user_id,
        )
        self._local_agent_loops_by_sid[sid] = session
        asyncio.create_task(
            session.initialize_agent(settings, initial_user_msg, replay_json)
        )
        # This does not get added when resuming an existing conversation
        try:
            session.agent_session.event_stream.subscribe(
                EventStreamSubscriber.SERVER,
                self._create_conversation_update_callback(user_id, github_user_id, sid),
                UPDATED_AT_CALLBACK_ID,
            )
        except ValueError:
            pass  # Already subscribed - take no action
        return session

    async def _get_event_store(
        self, sid: str, user_id: str | None, is_reached_limit: bool = False
    ) -> EventStore | None:
        logger.info(f'_get_event_store:{sid}', extra={'session_id': sid})
        # If the limit is reached, return an EventStore with the sid, file_store, user_id, and cur_id to return old events.
        if is_reached_limit:
            return EventStore(
                sid,
                self.file_store,
                user_id,
            )

        session = self._local_agent_loops_by_sid.get(sid)
        if session:
            logger.info(f'found_local_agent_loop:{sid}', extra={'session_id': sid})
            event_stream = session.agent_session.event_stream
            return EventStore(
                event_stream.sid,
                event_stream.file_store,
                event_stream.user_id,
                event_stream.cur_id,
            )
        return None

    async def send_to_event_stream(self, connection_id: str, data: dict):
        # If there is a local session running, send to that
        sid = self._local_connection_id_to_session_id.get(connection_id)
        if not sid:
            raise RuntimeError(f'no_connected_session:{connection_id}')

        session = self._local_agent_loops_by_sid.get(sid)
        if session:
            await session.dispatch(data)
            return

        raise RuntimeError(f'no_connected_session:{connection_id}:{sid}')

    async def disconnect_from_session(self, connection_id: str):
        sid = self._local_connection_id_to_session_id.pop(connection_id, None)
        logger.info(
            f'disconnect_from_session:{connection_id}:{sid}', extra={'session_id': sid}
        )
        if not sid:
            # This can occur if the init action was never run.
            logger.warning(
                f'disconnect_from_uninitialized_session:{connection_id}',
                extra={'session_id': sid},
            )
            return

    async def close_session(self, sid: str):
        session = self._local_agent_loops_by_sid.get(sid)
        if session:
            await self._close_session(sid)

    async def _close_session(self, sid: str):
        logger.info(f'_close_session:{sid}', extra={'session_id': sid})

        # Clear up local variables
        connection_ids_to_remove = list(
            connection_id
            for connection_id, conn_sid in self._local_connection_id_to_session_id.items()
            if sid == conn_sid
        )
        logger.info(
            f'removing connections: {connection_ids_to_remove}',
            extra={'session_id': sid},
        )
        for connnnection_id in connection_ids_to_remove:
            self._local_connection_id_to_session_id.pop(connnnection_id, None)

        session = self._local_agent_loops_by_sid.pop(sid, None)
        if not session:
            logger.warning(f'no_session_to_close:{sid}', extra={'session_id': sid})
            return

        logger.info(f'closing_session:{session.sid}', extra={'session_id': sid})
        await session.close()
        logger.info(f'closed_session:{session.sid}', extra={'session_id': sid})

    @classmethod
    def get_instance(
        cls,
        sio: socketio.AsyncServer,
        config: AppConfig,
        file_store: FileStore,
        server_config: ServerConfig,
        monitoring_listener: MonitoringListener | None,
    ) -> ConversationManager:
        return StandaloneConversationManager(
            sio,
            config,
            file_store,
            server_config,
            monitoring_listener or MonitoringListener(),
        )

    def _create_conversation_update_callback(
        self, user_id: str | None, github_user_id: str | None, conversation_id: str
    ) -> Callable:
        def callback(event, *args, **kwargs):
            call_async_from_sync(
                self._update_conversation_for_event,
                GENERAL_TIMEOUT,
                user_id,
                github_user_id,
                conversation_id,
                event,
            )

        return callback

    async def _update_conversation_for_event(
        self, user_id: str, github_user_id: str, conversation_id: str, event=None
    ):
        conversation_store = await self._get_conversation_store(user_id, github_user_id)
        conversation = await conversation_store.get_metadata(conversation_id)
        conversation.last_updated_at = datetime.now(timezone.utc)

        # Update cost/token metrics if event has llm_metrics
        if event and hasattr(event, 'llm_metrics') and event.llm_metrics:
            metrics = event.llm_metrics

            # Update accumulated cost
            if hasattr(metrics, 'accumulated_cost'):
                conversation.accumulated_cost = metrics.accumulated_cost

            # Update token usage
            if hasattr(metrics, 'accumulated_token_usage'):
                token_usage = metrics.accumulated_token_usage
                conversation.prompt_tokens = token_usage.prompt_tokens
                conversation.completion_tokens = token_usage.completion_tokens
                conversation.total_tokens = (
                    token_usage.prompt_tokens + token_usage.completion_tokens
                )

        await conversation_store.save_metadata(conversation)


def _last_updated_at_key(conversation: ConversationMetadata) -> float:
    last_updated_at = conversation.last_updated_at
    if last_updated_at is None:
        return 0.0
    return last_updated_at.timestamp()<|MERGE_RESOLUTION|>--- conflicted
+++ resolved
@@ -261,51 +261,14 @@
     ) -> EventStore:
         logger.info(f'maybe_start_agent_loop:{sid}', extra={'session_id': sid})
         if not await self.is_agent_loop_running(sid):
-<<<<<<< HEAD
-            logger.info(f'start_agent_loop:{sid}', extra={'session_id': sid})
-
-            response_ids = await self.get_running_agent_loops(user_id)
-            if len(response_ids) >= self.config.max_concurrent_conversations:
-                logger.info(
-                    'too_many_sessions_for:{user_id}',
-                    extra={'session_id': sid, 'user_id': user_id},
-                )
-                # # Get the conversations sorted (oldest first)
-                # conversation_store = await self._get_conversation_store(
-                #     user_id, github_user_id
-                # )
-                # conversations = await conversation_store.get_all_metadata(response_ids)
-                # conversations.sort(key=_last_updated_at_key, reverse=True)
-
-                # while len(conversations) >= self.config.max_concurrent_conversations:
-                #     oldest_conversation_id = conversations.pop().conversation_id
-                #     await self.close_session(oldest_conversation_id)
-                # Instead of closing the oldest conversation, raise an error
-                event_store = await self._get_event_store(sid, user_id, True)
-                if not event_store:
-                    logger.error(
-                        f'No event stream after starting agent loop: {sid}',
-                        extra={'session_id': sid},
-                    )
-                    raise RuntimeError(f'no_event_stream:{sid}')
-                return event_store
-
-            session = Session(
-                sid=sid,
-                file_store=self.file_store,
-                config=self.config,
-                sio=self.sio,
-                user_id=user_id,
-            )
-            self._local_agent_loops_by_sid[sid] = session
-            asyncio.create_task(
-                session.initialize_agent(
-                    settings, initial_user_msg, replay_json, mnemonic
-                )
-=======
             await self._start_agent_loop(
-                sid, settings, user_id, initial_user_msg, replay_json, github_user_id
->>>>>>> 20bf48b6
+                sid,
+                settings,
+                user_id,
+                initial_user_msg,
+                replay_json,
+                github_user_id,
+                mnemonic,
             )
 
         event_store = await self._get_event_store(sid, user_id)
@@ -325,6 +288,7 @@
         initial_user_msg: MessageAction | None = None,
         replay_json: str | None = None,
         github_user_id: str | None = None,
+        mnemonic: str | None = None,
     ) -> Session:
         logger.info(f'starting_agent_loop:{sid}', extra={'session_id': sid})
 
@@ -334,16 +298,16 @@
                 'too_many_sessions_for:{user_id}',
                 extra={'session_id': sid, 'user_id': user_id},
             )
-            # Get the conversations sorted (oldest first)
-            conversation_store = await self._get_conversation_store(
-                user_id, github_user_id
-            )
-            conversations = await conversation_store.get_all_metadata(response_ids)
-            conversations.sort(key=_last_updated_at_key, reverse=True)
-
-            while len(conversations) >= self.config.max_concurrent_conversations:
-                oldest_conversation_id = conversations.pop().conversation_id
-                await self.close_session(oldest_conversation_id)
+            # # Get the conversations sorted (oldest first)
+            # conversation_store = await self._get_conversation_store(
+            #     user_id, github_user_id
+            # )
+            # conversations = await conversation_store.get_all_metadata(response_ids)
+            # conversations.sort(key=_last_updated_at_key, reverse=True)
+
+            # while len(conversations) >= self.config.max_concurrent_conversations:
+            #     oldest_conversation_id = conversations.pop().conversation_id
+            #     await self.close_session(oldest_conversation_id)
 
         session = Session(
             sid=sid,
@@ -354,7 +318,7 @@
         )
         self._local_agent_loops_by_sid[sid] = session
         asyncio.create_task(
-            session.initialize_agent(settings, initial_user_msg, replay_json)
+            session.initialize_agent(settings, initial_user_msg, replay_json, mnemonic)
         )
         # This does not get added when resuming an existing conversation
         try:
