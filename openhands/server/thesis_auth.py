--- conflicted
+++ resolved
@@ -1,11 +1,7 @@
 import os
 from enum import IntEnum
 
-<<<<<<< HEAD
-import requests
-=======
 import httpx
->>>>>>> 7ca094a2
 from fastapi import HTTPException
 from pydantic import BaseModel
 
@@ -35,12 +31,6 @@
     url = f"{os.getenv('THESIS_AUTH_SERVER_URL')}/api/users/detail"
     headers = {'Content-Type': 'application/json', 'Authorization': bearer_token}
 
-<<<<<<< HEAD
-    payload = {}
-    headers = {'content-type': 'application/json', 'Authorization': f'{bearer_token}'}
-
-    response = requests.request('GET', url, headers=headers, data=payload)
-=======
     try:
         async with httpx.AsyncClient(timeout=30.0) as client:
             response = await client.get(url, headers=headers)
@@ -48,18 +38,13 @@
         logger.error(f'Request error while getting user detail: {exc}')
         raise HTTPException(status_code=500, detail='Unable to reach auth server')
 
->>>>>>> 7ca094a2
     if response.status_code != 200:
         logger.error(
             f'Failed to get user detail: {response.status_code} - {response.text}'
         )
         raise HTTPException(
-<<<<<<< HEAD
-            status_code=response.status_code, detail=f"{response.json().get('error')}"
-=======
             status_code=response.status_code,
             detail=response.json().get('error', 'Unknown error'),
->>>>>>> 7ca094a2
         )
 
     user_data = response.json().get('user')
@@ -69,17 +54,6 @@
     return ThesisUser(**user_data)
 
 
-<<<<<<< HEAD
-def add_invite_code_to_user(code: str, bearer_token: str) -> dict | None:
-    try:
-        url = f"{os.getenv('THESIS_AUTH_SERVER_URL')}/api/users/add-invite-code"
-        payload = json.dumps({'code': code})
-        headers = {'content-type': 'application/json', 'Authorization': bearer_token}
-
-        response = requests.request('POST', url, headers=headers, data=payload)
-
-        # Check if request was successful
-=======
 async def add_invite_code_to_user(code: str, bearer_token: str) -> dict | None:
     url = f"{os.getenv('THESIS_AUTH_SERVER_URL')}/api/users/add-invite-code"
     payload = {'code': code}
@@ -89,18 +63,13 @@
         async with httpx.AsyncClient(timeout=30.0) as client:
             response = await client.post(url, headers=headers, json=payload)
 
->>>>>>> 7ca094a2
         if response.status_code != 200:
             logger.error(
                 f'Failed to add invite code: {response.status_code} - {response.text}'
             )
             raise HTTPException(
                 status_code=response.status_code,
-<<<<<<< HEAD
-                detail=f"{response.json().get('error')}",
-=======
                 detail=response.json().get('error', 'Unknown error'),
->>>>>>> 7ca094a2
             )
 
         return response.json()
@@ -109,10 +78,6 @@
         logger.error(f'Request error while adding invite code: {str(exc)}')
         raise HTTPException(status_code=500, detail='Could not connect to auth server')
     except Exception as e:
-<<<<<<< HEAD
-        logger.error(f'Unexpected error while adding invite code: {str(e)}')
-        raise HTTPException(status_code=500, detail=f'{e.detail}')
-=======
         logger.exception('Unexpected error while adding invite code')
         raise HTTPException(status_code=500, detail=str(e))
 
@@ -177,5 +142,4 @@
         logger.error("Invalid authorization format. Expected 'Bearer <token>'")
         raise HTTPException(
             status_code=401, detail='Unauthorized: Invalid token format'
-        )
->>>>>>> 7ca094a2
+        )