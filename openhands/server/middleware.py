--- conflicted
+++ resolved
@@ -15,11 +15,7 @@
 from openhands.core.logger import openhands_logger as logger
 from openhands.server import shared
 from openhands.server.auth import get_user_id
-<<<<<<< HEAD
-from openhands.server.routes.auth import JWT_SECRET
-=======
 from openhands.server.modules.conversation import conversation_module
->>>>>>> 7ca094a2
 from openhands.server.thesis_auth import (
     ThesisUser,
     UserStatus,
@@ -349,11 +345,7 @@
             # payload = jwt.decode(token, JWT_SECRET, algorithms=['HS256'])
             # user_id = payload['user']['publicAddress']
 
-<<<<<<< HEAD
-            user: ThesisUser | None = get_user_detail_from_thesis_auth_server(
-=======
             user: ThesisUser | None = await get_user_detail_from_thesis_auth_server(
->>>>>>> 7ca094a2
                 request.headers.get('Authorization')
             )
             if not user:
