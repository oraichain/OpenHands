--- conflicted
+++ resolved
@@ -231,11 +231,7 @@
         ]
 
         self.public_path_patterns = [
-<<<<<<< HEAD
             '/api/options/use-cases/conversations/',
-=======
-            '/api/options/use-cases/conversations/', 
->>>>>>> ff2c4443
         ]
 
     async def dispatch(self, request: Request, call_next):
