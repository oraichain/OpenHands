--- conflicted
+++ resolved
@@ -4,8 +4,6 @@
 
 from openhands.core.logger import openhands_logger as logger
 from openhands.events.event import Event, EventSource
-from openhands.events.event_filter import EventFilter
-from openhands.events.event_store_abc import EventStoreABC
 from openhands.events.serialization.event import event_from_dict
 from openhands.storage.files import FileStore
 from openhands.storage.locations import (
@@ -41,7 +39,7 @@
 
 
 @dataclass
-class EventStore(EventStoreABC):
+class EventStore:
     """
     A stored list of events backing a conversation
     """
@@ -60,24 +58,6 @@
 
         if self.cur_id >= 0:
             return
-<<<<<<< HEAD
-        events = []
-        try:
-            events_dir = get_conversation_events_dir(self.sid, self.user_id)
-            events = self.file_store.list(events_dir)
-        except FileNotFoundError:
-            logger.debug(f'No events found for session {self.sid} at {events_dir}')
-
-        if not events:
-            self.cur_id = 0
-            return
-
-        # if we have events, we need to find the highest id to prepare for new events
-        for event_str in events:
-            id = self._get_id_from_filename(event_str)
-            if id >= self.cur_id:
-                self.cur_id = id + 1
-=======
         if config_app.file_store == 'database':
             self.cur_id = db_file_store._get_latest_event_id(self.sid)
         else:
@@ -106,15 +86,14 @@
                 id = self._get_id_from_filename(event_str)
                 if id >= self.cur_id:
                     self.cur_id = id + 1
->>>>>>> 792df8e8
-
-    def search_events(
+
+    def get_events(
         self,
         start_id: int = 0,
         end_id: int | None = None,
         reverse: bool = False,
-        filter: EventFilter | None = None,
-        limit: int | None = None,
+        filter_out_type: tuple[type[Event], ...] | None = None,
+        filter_hidden: bool = False,
     ) -> Iterable[Event]:
         """
         Retrieve events from the event stream, optionally filtering out events of a given type
@@ -133,6 +112,13 @@
         from openhands.storage.database import db_file_store
 
         config_app = load_app_config()
+
+        def should_filter(event: Event) -> bool:
+            if filter_hidden and hasattr(event, 'hidden') and event.hidden:
+                return True
+            if filter_out_type is not None and isinstance(event, filter_out_type):
+                return True
+            return False
 
         if end_id is None:
             end_id = self.cur_id
@@ -146,29 +132,6 @@
                 if parsed_event and not should_filter(parsed_event):
                     yield parsed_event
         else:
-<<<<<<< HEAD
-            step = 1
-
-        cache_page = _DUMMY_PAGE
-        num_results = 0
-        for index in range(start_id, end_id, step):
-            if not should_continue():
-                return
-            if not cache_page.covers(index):
-                cache_page = self._load_cache_page_for_index(index)
-            event = cache_page.get_event(index)
-            if event is None:
-                try:
-                    event = self.get_event(index)
-                except FileNotFoundError:
-                    event = None
-            if event:
-                if not filter or filter.include(event):
-                    yield event
-                    num_results += 1
-                    if limit and limit <= num_results:
-                        return
-=======
             cache_page = _DUMMY_PAGE
 
             if reverse:
@@ -197,7 +160,6 @@
                 # Only yield if we have a valid event and it passes the filter
                 if cached_event is not None and not should_filter(cached_event):
                     yield cached_event
->>>>>>> 792df8e8
 
     def get_event(self, id: int) -> Event:
         filename = self._get_filename_for_id(id, self.user_id)
