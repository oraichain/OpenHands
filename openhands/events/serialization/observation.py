--- conflicted
+++ resolved
@@ -53,12 +53,8 @@
     AgentThinkObservation,
     RecallObservation,
     MCPObservation,
-<<<<<<< HEAD
     BrowserMCPObservation,
-=======
-    PlaywrightMcpBrowserScreenshotObservation,
     PlanObservation,
->>>>>>> 5ceb5f97
 )
 
 OBSERVATION_TYPE_TO_CLASS = {
