from typing import Any

from openhands.core.exceptions import LLMMalformedActionError
from openhands.events.action.action import Action
from openhands.events.action.agent import (
    AgentDelegateAction,
    AgentFinishAction,
    AgentRejectAction,
    AgentThinkAction,
    ChangeAgentStateAction,
    CondensationAction,
    RecallAction,
)
from openhands.events.action.browse import BrowseInteractiveAction, BrowseURLAction
from openhands.events.action.commands import (
    CmdRunAction,
    IPythonRunCellAction,
)
from openhands.events.action.empty import NullAction
from openhands.events.action.files import (
    FileEditAction,
    FileReadAction,
    FileWriteAction,
)
from openhands.events.action.mcp import McpAction
from openhands.events.action.message import MessageAction

actions = (
    NullAction,
    CmdRunAction,
    IPythonRunCellAction,
    BrowseURLAction,
    BrowseInteractiveAction,
    FileReadAction,
    FileWriteAction,
    FileEditAction,
    AgentThinkAction,
    AgentFinishAction,
    AgentRejectAction,
    AgentDelegateAction,
    RecallAction,
    ChangeAgentStateAction,
    MessageAction,
<<<<<<< HEAD
    McpAction,
=======
    CondensationAction,
>>>>>>> 68512154
)

ACTION_TYPE_TO_CLASS = {action_class.action: action_class for action_class in actions}  # type: ignore[attr-defined]


def handle_action_deprecated_args(args: dict[str, Any]) -> dict[str, Any]:
    # keep_prompt has been deprecated in https://github.com/All-Hands-AI/OpenHands/pull/4881
    if 'keep_prompt' in args:
        args.pop('keep_prompt')

    # Handle translated_ipython_code deprecation
    if 'translated_ipython_code' in args:
        code = args.pop('translated_ipython_code')

        # Check if it's a file_editor call using a prefix check for efficiency
        file_editor_prefix = 'print(file_editor(**'
        if (
            code is not None
            and code.startswith(file_editor_prefix)
            and code.endswith('))')
        ):
            try:
                # Extract and evaluate the dictionary string
                import ast

                # Extract the dictionary string between the prefix and the closing parentheses
                dict_str = code[len(file_editor_prefix) : -2]  # Remove prefix and '))'
                file_args = ast.literal_eval(dict_str)

                # Update args with the extracted file editor arguments
                args.update(file_args)
            except (ValueError, SyntaxError):
                # If parsing fails, just remove the translated_ipython_code
                pass

        if args.get('command') == 'view':
            args.pop(
                'command'
            )  # "view" will be translated to FileReadAction which doesn't have a command argument

    return args


def action_from_dict(action: dict) -> Action:
    if not isinstance(action, dict):
        raise LLMMalformedActionError('action must be a dictionary')
    action = action.copy()
    if 'action' not in action:
        raise LLMMalformedActionError(f"'action' key is not found in {action=}")
    if not isinstance(action['action'], str):
        raise LLMMalformedActionError(
            f"'{action['action']=}' is not defined. Available actions: {ACTION_TYPE_TO_CLASS.keys()}"
        )
    action_class = ACTION_TYPE_TO_CLASS.get(action['action'])
    if action_class is None:
        raise LLMMalformedActionError(
            f"'{action['action']=}' is not defined. Available actions: {ACTION_TYPE_TO_CLASS.keys()}"
        )
    args = action.get('args', {})
    # Remove timestamp from args if present
    timestamp = args.pop('timestamp', None)

    # compatibility for older event streams
    # is_confirmed has been renamed to confirmation_state
    is_confirmed = args.pop('is_confirmed', None)
    if is_confirmed is not None:
        args['confirmation_state'] = is_confirmed

    # images_urls has been renamed to image_urls
    if 'images_urls' in args:
        args['image_urls'] = args.pop('images_urls')

    # handle deprecated args
    args = handle_action_deprecated_args(args)

    try:
        decoded_action = action_class(**args)
        if 'timeout' in action:
            blocking = args.get('blocking', False)
            decoded_action.set_hard_timeout(action['timeout'], blocking=blocking)

        # Set timestamp if it was provided
        if timestamp:
            decoded_action._timestamp = timestamp

    except TypeError as e:
        raise LLMMalformedActionError(
            f'action={action} has the wrong arguments: {str(e)}'
        )
    assert isinstance(decoded_action, Action)
    return decoded_action<|MERGE_RESOLUTION|>--- conflicted
+++ resolved
@@ -41,11 +41,11 @@
     RecallAction,
     ChangeAgentStateAction,
     MessageAction,
-<<<<<<< HEAD
+    << << << < HEAD
     McpAction,
-=======
+    == == == =
     CondensationAction,
->>>>>>> 68512154
+    >>>>>> > 6851215410237b5be69a8a0028f6e4e3489c4c22
 )
 
 ACTION_TYPE_TO_CLASS = {action_class.action: action_class for action_class in actions}  # type: ignore[attr-defined]
@@ -72,7 +72,7 @@
                 import ast
 
                 # Extract the dictionary string between the prefix and the closing parentheses
-                dict_str = code[len(file_editor_prefix) : -2]  # Remove prefix and '))'
+                dict_str = code[len(file_editor_prefix): -2]  # Remove prefix and '))'
                 file_args = ast.literal_eval(dict_str)
 
                 # Update args with the extracted file editor arguments
