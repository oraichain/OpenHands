--- conflicted
+++ resolved
@@ -1,4 +1,5 @@
 import os
+import re
 from dataclasses import dataclass, field
 from itertools import islice
 
@@ -46,12 +47,9 @@
         self.user_template: Template = self._load_template('user_prompt')
         self.additional_info_template: Template = self._load_template('additional_info')
         self.microagent_info_template: Template = self._load_template('microagent_info')
-<<<<<<< HEAD
         self.a2a_info_template: Template = self._load_template('a2a_info')
-=======
         self.system_prompt: str | None = None
         self.user_prompt: str | None = None
->>>>>>> 3d57ade7
 
     def _load_template(self, template_name: str) -> Template:
         if self.prompt_dir is None:
@@ -63,13 +61,6 @@
         with open(template_path, 'r') as file:
             return Template(file.read())
 
-<<<<<<< HEAD
-    def get_system_message(self, agent_infos: list | None = None) -> str:
-        # **kwargs is used to pass additional context to the system prompt, such as current date, ...
-        if agent_infos:
-            return self.system_template.render(agent_infos=agent_infos).strip()
-        return self.system_template.render().strip()
-=======
     def set_system_message(self, system_prompt: str) -> None:
         self.system_prompt = system_prompt
 
@@ -78,10 +69,16 @@
 
     def get_system_message(self, **kwargs) -> str:
         # **kwargs is used to pass additional context to the system prompt, such as current date, ...
+        final_system_prompt = self.system_template.render(**kwargs).strip()
         if self.system_prompt:
-            return self.system_prompt
-        return self.system_template.render(**kwargs).strip()
->>>>>>> 3d57ade7
+            agent_infos_prompt = ''
+            agent_infos_prompt_match = re.search(
+                r'<A2A_INFO>(.*?)</A2A_INFO>', final_system_prompt, re.DOTALL
+            )
+            if agent_infos_prompt_match:
+                agent_infos_prompt = agent_infos_prompt_match.group(1)
+            final_system_prompt = self.system_prompt + '\n' + agent_infos_prompt
+        return final_system_prompt
 
     def get_example_user_message(self) -> str:
         """This is the initial user message provided to the agent
@@ -132,24 +129,21 @@
         return self.microagent_info_template.render(
             triggered_agents=triggered_agents
         ).strip()
-    
+
     def build_a2a_info(
-            self,
-            agent_artifact_observation: A2ASendTaskArtifactObservation,
+        self,
+        agent_artifact_observation: A2ASendTaskArtifactObservation,
     ) -> str:
         """Renders the a2a info template with the triggered agents."""
 
-        artifact = Artifact(**agent_artifact_observation.task_artifact_event['artifact'])
+        artifact = Artifact(
+            **agent_artifact_observation.task_artifact_event['artifact']
+        )
         parts = artifact.parts
         converted_parts = convert_parts(parts)
         text = '\n'.join(converted_parts)
-        art_obs = {
-            'agent_name': agent_artifact_observation.agent_name,
-            'content': text
-        }
-        return self.a2a_info_template.render(
-            agent_artifact_observation=art_obs
-        ).strip()
+        art_obs = {'agent_name': agent_artifact_observation.agent_name, 'content': text}
+        return self.a2a_info_template.render(agent_artifact_observation=art_obs).strip()
 
     def add_turns_left_reminder(self, messages: list[Message], state: State) -> None:
         latest_user_message = next(
