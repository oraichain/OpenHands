--- conflicted
+++ resolved
@@ -1,8 +1,4 @@
 import asyncio
-<<<<<<< HEAD
-=======
-from contextlib import AsyncExitStack
->>>>>>> 20bf48b6
 from typing import Dict, List, Optional
 
 from mcp import ClientSession
@@ -66,34 +62,11 @@
         logger.info('Connecting to MCP server')
 
         try:
-<<<<<<< HEAD
             async with sse_client(**self._server_params) as (read, write):
                 async with ClientSession(read, write) as session:
                     self.session = session
                     await self._connect_sse()
                     await self._initialize_and_list_tools()
-=======
-            # Use asyncio.wait_for to enforce the timeout
-            async def connect_with_timeout():
-                streams_context = sse_client(
-                    url=server_url,
-                    timeout=timeout,  # Pass the timeout to sse_client
-                )
-                streams = await self.exit_stack.enter_async_context(streams_context)
-                self.session = await self.exit_stack.enter_async_context(
-                    ClientSession(*streams)
-                )
-                await self._initialize_and_list_tools()
-
-            # Apply timeout to the entire connection process
-            await asyncio.wait_for(connect_with_timeout(), timeout=timeout)
-        except asyncio.TimeoutError:
-            logger.error(
-                f'Connection to {server_url} timed out after {timeout} seconds'
-            )
-            await self.disconnect()  # Clean up resources
-            raise  # Re-raise the TimeoutError
->>>>>>> 20bf48b6
         except Exception as e:
             logger.error(f'Error connecting to {server_url}: {str(e)}')
             await self.disconnect()  # Clean up resources
