--- conflicted
+++ resolved
@@ -1,6 +1,6 @@
+import asyncio
 from contextlib import AsyncExitStack
 from typing import Dict, List, Optional
-import asyncio
 
 from mcp import ClientSession, StdioServerParameters
 from mcp.client.sse import sse_client
@@ -78,7 +78,7 @@
         timeout: float = 5,
     ) -> None:
         """Connect to an MCP server using SSE transport.
-        
+
         Args:
             server_url: The URL of the MCP server
             sid: Optional session ID
@@ -100,27 +100,13 @@
         }
         logger.info(f'sid: {sid}')
         logger.info('Connecting to MCP server')
-<<<<<<< HEAD
-        streams_context = sse_client(
-            url=server_url, timeout=60, sse_read_timeout=60 * 10, headers=headers
-        )
-        logger.info('Connected to MCP server')
-        streams = await self.exit_stack.enter_async_context(streams_context)
-        self.session = await self.exit_stack.enter_async_context(
-            ClientSession(*streams)
-        )
 
-        logger.info('Connected to MCP server with client session')
-
-        await self._initialize_and_list_tools()
-=======
-        
         try:
             streams_context = sse_client(
                 url=server_url, timeout=timeout, sse_read_timeout=15, headers=headers
             )
             logger.info('Connected to MCP server')
-            
+
             async def connect_with_timeout():
                 streams = await self.exit_stack.enter_async_context(streams_context)
                 self.session = await self.exit_stack.enter_async_context(
@@ -128,17 +114,18 @@
                 )
                 logger.info('Connected to MCP server with client session')
                 await self._initialize_and_list_tools()
-                
+
             await asyncio.wait_for(connect_with_timeout(), timeout=timeout)
         except asyncio.TimeoutError:
             logger.error(f'Connection to MCP server timed out after {timeout} seconds')
         except Exception as e:
             logger.error(f'Error connecting to MCP server: {str(e)}')
->>>>>>> 1a122ba5
 
-    async def connect_stdio(self, command: str, args: List[str], timeout: float = 5.0) -> None:
+    async def connect_stdio(
+        self, command: str, args: List[str], timeout: float = 5.0
+    ) -> None:
         """Connect to an MCP server using stdio transport.
-        
+
         Args:
             command: The command to execute
             args: List of arguments for the command
@@ -151,7 +138,7 @@
 
         try:
             server_params = StdioServerParameters(command=command, args=args)
-            
+
             async def connect_with_timeout():
                 stdio_transport = await self.exit_stack.enter_async_context(
                     stdio_client(server_params)
@@ -161,10 +148,12 @@
                     ClientSession(read, write)
                 )
                 await self._initialize_and_list_tools()
-                
+
             await asyncio.wait_for(connect_with_timeout(), timeout=timeout)
         except asyncio.TimeoutError:
-            logger.error(f'Connection to MCP server via stdio timed out after {timeout} seconds')
+            logger.error(
+                f'Connection to MCP server via stdio timed out after {timeout} seconds'
+            )
         except Exception as e:
             logger.error(f'Error connecting to MCP server via stdio: {str(e)}')
 
