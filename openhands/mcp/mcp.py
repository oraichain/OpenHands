--- conflicted
+++ resolved
@@ -23,67 +23,8 @@
 
         try:
             result = await self.session.call_tool(self.name, kwargs)
-<<<<<<< HEAD
-            # logger.debug(f'MCP tool result: {result}')
-            # content_str = ', '.join(
-            #     item.text for item in result.content if isinstance(item, TextContent)
-            # )
 
-            # # special case for image content
-            # if (
-            #     self.name == 'browser_screenshot'
-            #     and isinstance(result.content, list)
-            #     and len(result.content) > 0
-            #     and isinstance(result.content[0], ImageContent)
-            # ):
-            #     screenshot_content = result.content[0]
-            #     if screenshot_content.url is not None:
-            #         logger.debug(
-            #             f'MCP screenshot content url: {screenshot_content.url}'
-            #         )
-            #         return ToolResult(
-            #             output=ExtendedImageContent(
-            #                 url=screenshot_content.url,
-            #                 mimeType=screenshot_content.mimeType,
-            #                 data=screenshot_content.data,
-            #                 type=screenshot_content.type,
-            #                 annotations=screenshot_content.annotations,
-            #             )
-            #         )
-            #     else:
-            #         return ToolResult(output=result.content[0])
             return ToolResult(output=result.content or 'No output returned.')
-=======
-            logger.debug(f'MCP tool result: {result}')
-            content_str = ', '.join(
-                item.text for item in result.content if isinstance(item, TextContent)
-            )
-
-            # special case for image content
-            if (
-                self.name == 'browser_screenshot'
-                and isinstance(result.content, list)
-                and len(result.content) > 0
-                and isinstance(result.content[0], ImageContent)
-            ):
-                # screenshot_content = result.content[0]
-                # if 'url' in screenshot_content:
-                #     logger.debug(
-                #         f'MCP screenshot content url: {screenshot_content.url}'
-                #     )
-                #     return ToolResult(
-                #         output=ExtendedImageContent(
-                #             url=screenshot_content.url,
-                #             mimeType=screenshot_content.mimeType,
-                #             data=screenshot_content.data,
-                #             type=screenshot_content.type,
-                #             annotations=screenshot_content.annotations,
-                #         )
-                #     )
-                # else:
-                return ToolResult(output=result.content[0])
-            return ToolResult(output=content_str or 'No output returned.')
->>>>>>> 020d9172
         except Exception as e:
             return ToolResult(error=f'Error executing tool: {str(e)}')
 
