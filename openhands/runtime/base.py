--- conflicted
+++ resolved
@@ -570,11 +570,7 @@
         pass
 
     @abstractmethod
-<<<<<<< HEAD
-    def call_tool_mcp(self, action: McpAction) -> Observation:
-=======
     async def call_tool_mcp(self, action: McpAction) -> Observation:
->>>>>>> b66e04d0
         pass
 
     # ====================================================================
