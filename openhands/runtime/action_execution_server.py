--- conflicted
+++ resolved
@@ -517,29 +517,6 @@
         await self._ensure_browser_ready()
         return await browse(action, self.browser)
 
-<<<<<<< HEAD
-    def planner_mcp_plan(self, action, response) -> Observation:
-        logger.debug(f'Planner MCP response: {response.output}')
-        resonpse_dict = json.loads(response.output)
-        observation = PlanObservation(
-            plan_id=resonpse_dict['plan_id'],
-            tasks=[
-                {
-                    'content': task['content'],
-                    'status': task['status'],
-                    'result': task['result'],
-                }
-                for task in resonpse_dict['tasks']
-            ],
-            title=resonpse_dict['title'],
-            content=resonpse_dict['title'],
-        )
-
-        logger.info(f'Planner MCP observation: {observation}')
-        return observation
-
-=======
->>>>>>> 7e6fdd1c
     def close(self):
         self.memory_monitor.stop_monitoring()
         if self.bash_session is not None:
