--- conflicted
+++ resolved
@@ -8,6 +8,7 @@
 import argparse
 import asyncio
 import base64
+import json
 import mimetypes
 import os
 import shutil
@@ -53,14 +54,7 @@
     IPythonRunCellObservation,
     Observation,
 )
-<<<<<<< HEAD
-=======
-from openhands.events.observation.mcp import MCPObservation
 from openhands.events.observation.planner_mcp import PlanObservation
-from openhands.events.observation.playwright_mcp import (
-    PlaywrightMcpBrowserScreenshotObservation,
-)
->>>>>>> 5ceb5f97
 from openhands.events.serialization import event_from_dict, event_to_dict
 from openhands.runtime.browser import browse
 from openhands.runtime.browser.browser_env import BrowserEnv
@@ -513,58 +507,6 @@
         await self._ensure_browser_ready()
         return await browse(action, self.browser)
 
-<<<<<<< HEAD
-=======
-    async def call_tool_mcp(self, action: McpAction) -> Observation:
-        mcp_server_urls = self.sse_mcp_servers or []
-        commands: list[str] = []
-        args: list[list[str]] = []
-        if self.stdio_mcp_config:
-            commands = self.stdio_mcp_config[0]
-            if len(self.stdio_mcp_config) > 1:
-                args = self.stdio_mcp_config[1]
-        if not mcp_server_urls and not commands:
-            raise ValueError('No MCP servers or stdio MCP config found')
-
-        logger.debug(f'SSE MCP servers: {mcp_server_urls}')
-        if self.mcp_agents is None:
-            self.mcp_agents = await create_mcp_agents(
-                mcp_server_urls, commands, args, sid=action.sid
-            )
-        mcp_agents = self.mcp_agents
-        logger.debug(f'MCP action received: {action}')
-        # Find the MCP agent that has the matching tool name
-        matching_agent = None
-        logger.debug(f'MCP agents: {mcp_agents}')
-        logger.debug(f'MCP action name: {action.name}')
-        for agent in mcp_agents:
-            agent.mcp_clients.tools
-            if action.name in [tool.name for tool in agent.mcp_clients.tools]:
-                logger.debug(f'agent.mcp_clients.tools: {agent.mcp_clients.tools}')
-                matching_agent = agent
-                break
-        if matching_agent is None:
-            raise ValueError(
-                f'No matching MCP agent found for tool name: {action.name}'
-            )
-        logger.debug(f'Matching agent: {matching_agent}')
-        args_dict = json.loads(action.arguments)
-        response = await matching_agent.run_tool(action.name, args_dict)
-        logger.debug(f'MCP response: {response}')
-        # # close agent connections
-        # for agent in mcp_agents:
-        #     await agent.cleanup()
-        # special case for browser screenshot of playwright_mcp
-        if action.name == 'browser_screenshot' and isinstance(
-            response.output, (ImageContent, ExtendedImageContent)
-        ):
-            return self.playwright_mcp_browser_screenshot(action, response)
-
-        if action.name in ['create_plan', 'update_plan', 'get_plan']:
-            return self.planner_mcp_plan(action, response)
-
-        return MCPObservation(content=f'MCP result:{response}')
-
     def planner_mcp_plan(self, action, response) -> Observation:
         logger.info(f'Planner MCP response: {response.output}')
         resonpse_dict = json.loads(response.output)
@@ -585,29 +527,6 @@
         logger.info(f'Planner MCP observation: {observation}')
         return observation
 
-    def playwright_mcp_browser_screenshot(
-        self, action: McpAction, response: MCPToolResult
-    ) -> Observation:
-        # example response:
-        """
-        {
-            "type": "image",
-            "data": "image/jpeg;base64,/9j/4AA...",
-            "mimeType": "image/jpeg",
-            "url": "https://www.google.com"
-        }
-        """
-        screenshot_content: ImageContent = response.output
-        logger.debug(f'Screenshot content: {screenshot_content}')
-        return PlaywrightMcpBrowserScreenshotObservation(
-            content=f'{response}',
-            # url=screenshot_content.url if screenshot_content.url is not None else '',
-            url='',
-            trigger_by_action=action.name,
-            screenshot=f'data:image/png;base64,{screenshot_content.data}',
-        )
-
->>>>>>> 5ceb5f97
     def close(self):
         self.memory_monitor.stop_monitoring()
         if self.bash_session is not None:
