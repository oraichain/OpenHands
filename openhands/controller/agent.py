--- conflicted
+++ resolved
@@ -1,5 +1,5 @@
 from abc import ABC, abstractmethod
-from typing import TYPE_CHECKING, Callable, Type
+from typing import TYPE_CHECKING, Type
 
 if TYPE_CHECKING:
     from openhands.controller.state.state import State
@@ -45,10 +45,8 @@
         self.workspace_mount_path_in_sandbox_store_in_session = (
             workspace_mount_path_in_sandbox_store_in_session
         )
-<<<<<<< HEAD
         self.system_prompt: str = ''
         self.user_prompt: str = ''
-=======
         self.tools: list = []
 
     def get_system_message(self) -> 'SystemMessageAction | None':
@@ -70,7 +68,11 @@
                 )
                 return None
 
-            system_message = self.prompt_manager.get_system_message()
+            system_message = (
+                self.system_prompt
+                if self.system_prompt
+                else self.prompt_manager.get_system_message()
+            )
 
             # Get tools if available
             tools = getattr(self, 'tools', None)
@@ -85,7 +87,6 @@
         except Exception as e:
             logger.warning(f'[{self.name}] Failed to generate system message: {e}')
             return None
->>>>>>> e0d62092
 
     @property
     def complete(self) -> bool:
@@ -168,7 +169,7 @@
         - mcp_tools (list[dict]): The list of MCP tools.
         """
         self.mcp_tools = mcp_tools
-        
+
     def set_system_prompt(self, system_prompt: str) -> None:
         """Set the system prompt for the agent.
 
@@ -176,7 +177,7 @@
         - system_prompt (str): The system prompt.
         """
         self.system_prompt = system_prompt
-        
+
     def set_user_prompt(self, user_prompt: str) -> None:
         """Set the user prompt for the agent.
 
