from abc import ABC, abstractmethod
from typing import TYPE_CHECKING, Type

if TYPE_CHECKING:
    from openhands.controller.state.state import State
    from openhands.core.config import AgentConfig
    from openhands.events.action import Action
from openhands.core.exceptions import (
    AgentAlreadyRegisteredError,
    AgentNotRegisteredError,
)
from openhands.llm.llm import LLM
from openhands.runtime.plugins import PluginRequirement

if TYPE_CHECKING:
    from openhands.utils.prompt import PromptManager


class Agent(ABC):
    DEPRECATED = False
    """
    This abstract base class is an general interface for an agent dedicated to
    executing a specific instruction and allowing human interaction with the
    agent during execution.
    It tracks the execution status and maintains a history of interactions.
    """

    _registry: dict[str, Type['Agent']] = {}
    sandbox_plugins: list[PluginRequirement] = []

    def __init__(
        self,
        llm: LLM,
        config: 'AgentConfig',
        mcp_tools: list[dict] | None = None,
<<<<<<< HEAD
        **kwargs,
=======
        workspace_mount_path_in_sandbox_store_in_session: bool = True,
>>>>>>> 020d9172
    ):
        self.llm = llm
        self.config = config
        self._complete = False
        self.prompt_manager: 'PromptManager' | None = None
        self.mcp_tools = mcp_tools
        self.workspace_mount_path_in_sandbox_store_in_session = (
            workspace_mount_path_in_sandbox_store_in_session
        )

    @property
    def complete(self) -> bool:
        """Indicates whether the current instruction execution is complete.

        Returns:
        - complete (bool): True if execution is complete; False otherwise.
        """
        return self._complete

    @abstractmethod
    def step(self, state: 'State') -> 'Action':
        """Starts the execution of the assigned instruction. This method should
        be implemented by subclasses to define the specific execution logic.
        """
        pass

    def reset(self) -> None:
        """Resets the agent's execution status and clears the history. This method can be used
        to prepare the agent for restarting the instruction or cleaning up before destruction.

        """
        # TODO clear history
        self._complete = False

        if self.llm:
            self.llm.reset()

    @property
    def name(self):
        return self.__class__.__name__

    @classmethod
    def register(cls, name: str, agent_cls: Type['Agent']):
        """Registers an agent class in the registry.

        Parameters:
        - name (str): The name to register the class under.
        - agent_cls (Type['Agent']): The class to register.

        Raises:
        - AgentAlreadyRegisteredError: If name already registered
        """
        if name in cls._registry:
            raise AgentAlreadyRegisteredError(name)
        cls._registry[name] = agent_cls

    @classmethod
    def get_cls(cls, name: str) -> Type['Agent']:
        """Retrieves an agent class from the registry.

        Parameters:
        - name (str): The name of the class to retrieve

        Returns:
        - agent_cls (Type['Agent']): The class registered under the specified name.

        Raises:
        - AgentNotRegisteredError: If name not registered
        """
        if name not in cls._registry:
            raise AgentNotRegisteredError(name)
        return cls._registry[name]

    @classmethod
    def list_agents(cls) -> list[str]:
        """Retrieves the list of all agent names from the registry.

        Raises:
        - AgentNotRegisteredError: If no agent is registered
        """
        if not bool(cls._registry):
            raise AgentNotRegisteredError()
        return list(cls._registry.keys())<|MERGE_RESOLUTION|>--- conflicted
+++ resolved
@@ -33,11 +33,8 @@
         llm: LLM,
         config: 'AgentConfig',
         mcp_tools: list[dict] | None = None,
-<<<<<<< HEAD
+        workspace_mount_path_in_sandbox_store_in_session: bool = True,
         **kwargs,
-=======
-        workspace_mount_path_in_sandbox_store_in_session: bool = True,
->>>>>>> 020d9172
     ):
         self.llm = llm
         self.config = config
