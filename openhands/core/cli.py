import asyncio
import logging
import sys
from uuid import uuid4

from prompt_toolkit import PromptSession, print_formatted_text
from prompt_toolkit.formatted_text import FormattedText
from prompt_toolkit.key_binding import KeyBindings

from openhands.core.config import (
    AppConfig,
    parse_arguments,
    setup_config_from_args,
)
from openhands.core.logger import openhands_logger as logger
from openhands.core.loop import run_agent_until_done
from openhands.core.schema import AgentState
from openhands.core.setup import (
    create_agent,
    create_controller,
    create_memory,
    create_runtime,
    initialize_repository_for_runtime,
)
from openhands.events import EventSource, EventStreamSubscriber
from openhands.events.action import (
    Action,
    ActionConfirmationStatus,
    ChangeAgentStateAction,
    CmdRunAction,
    FileEditAction,
    MessageAction,
)
from openhands.events.event import Event
from openhands.events.observation import (
    AgentStateChangedObservation,
    CmdOutputObservation,
    FileEditObservation,
)
from openhands.io import read_task
from openhands.mcp import fetch_mcp_tools_from_config

prompt_session = PromptSession()


def display_message(message: str) -> None:
    print_formatted_text(
        FormattedText(
            [
                ('ansiyellow', '🤖 '),
                ('ansiyellow', message),
                ('', '\n'),
            ]
        )
    )


def display_command(command: str) -> None:
    print_formatted_text(
        FormattedText(
            [
                ('', '❯ '),
                ('ansigreen', command),
                ('', '\n'),
            ]
        )
    )


def display_confirmation(confirmation_state: ActionConfirmationStatus) -> None:
    if confirmation_state == ActionConfirmationStatus.CONFIRMED:
        print_formatted_text(
            FormattedText(
                [
                    ('ansigreen', '✅ '),
                    ('ansigreen', str(confirmation_state)),
                    ('', '\n'),
                ]
            )
        )
    elif confirmation_state == ActionConfirmationStatus.REJECTED:
        print_formatted_text(
            FormattedText(
                [
                    ('ansired', '❌ '),
                    ('ansired', str(confirmation_state)),
                    ('', '\n'),
                ]
            )
        )
    else:
        print_formatted_text(
            FormattedText(
                [
                    ('ansiyellow', '⏳ '),
                    ('ansiyellow', str(confirmation_state)),
                    ('', '\n'),
                ]
            )
        )


def display_command_output(output: str) -> None:
    lines = output.split('\n')
    for line in lines:
        if line.startswith('[Python Interpreter') or line.startswith('openhands@'):
            # TODO: clean this up once we clean up terminal output
            continue
        print_formatted_text(FormattedText([('ansiblue', line)]))
    print_formatted_text('')


def display_file_edit(event: FileEditAction | FileEditObservation) -> None:
    print_formatted_text(
        FormattedText(
            [
                ('ansigreen', str(event)),
                ('', '\n'),
            ]
        )
    )


def display_event(event: Event, config: AppConfig) -> None:
    if isinstance(event, Action):
        if hasattr(event, 'thought'):
            display_message(event.thought)
    if isinstance(event, MessageAction):
        if event.source == EventSource.AGENT:
            display_message(event.content)
    if isinstance(event, CmdRunAction):
        display_command(event.command)
    if isinstance(event, CmdOutputObservation):
        display_command_output(event.content)
    if isinstance(event, FileEditAction):
        display_file_edit(event)
    if isinstance(event, FileEditObservation):
        display_file_edit(event)
    if hasattr(event, 'confirmation_state') and config.security.confirmation_mode:
        display_confirmation(event.confirmation_state)


async def read_prompt_input(multiline=False):
    try:
        if multiline:
            kb = KeyBindings()

            @kb.add('c-d')
            def _(event):
                event.current_buffer.validate_and_handle()

            message = await prompt_session.prompt_async(
                'Enter your message and press Ctrl+D to finish:\n',
                multiline=True,
                key_bindings=kb,
            )
        else:
            message = await prompt_session.prompt_async(
                '>> ',
            )
        return message
    except KeyboardInterrupt:
        return 'exit'
    except EOFError:
        return 'exit'


async def read_confirmation_input():
    try:
        confirmation = await prompt_session.prompt_async(
            'Confirm action (possible security risk)? (y/n) >> ',
        )
        return confirmation.lower() == 'y'
    except (KeyboardInterrupt, EOFError):
        return False


async def main(loop: asyncio.AbstractEventLoop) -> None:
    """Runs the agent in CLI mode."""

    args = parse_arguments()

    logger.setLevel(logging.WARNING)

    # Load config from toml and override with command line arguments
    config: AppConfig = setup_config_from_args(args)

    # Read task from file, CLI args, or stdin
    task_str = read_task(args, config.cli_multiline_input)

    # If we have a task, create initial user action
    initial_user_action = MessageAction(content=task_str) if task_str else None

    sid = str(uuid4())
    display_message(f'Session ID: {sid}')

<<<<<<< HEAD
    agent = await create_agent(config)

=======
    agent = create_agent(config)
    mcp_tools = await fetch_mcp_tools_from_config(config.mcp)
    agent.set_mcp_tools(mcp_tools)
>>>>>>> b66e04d0
    runtime = create_runtime(
        config,
        sid=sid,
        headless_mode=True,
        agent=agent,
    )

    controller, _ = create_controller(agent, runtime, config)

    event_stream = runtime.event_stream

    async def prompt_for_next_task() -> None:
        next_message = await read_prompt_input(config.cli_multiline_input)
        if not next_message.strip():
            await prompt_for_next_task()
        if next_message == 'exit':
            event_stream.add_event(
                ChangeAgentStateAction(AgentState.STOPPED), EventSource.ENVIRONMENT
            )
            return
        action = MessageAction(content=next_message)
        event_stream.add_event(action, EventSource.USER)

    async def on_event_async(event: Event) -> None:
        display_event(event, config)
        if isinstance(event, AgentStateChangedObservation):
            if event.agent_state in [
                AgentState.AWAITING_USER_INPUT,
                AgentState.FINISHED,
            ]:
                await prompt_for_next_task()
            if event.agent_state == AgentState.AWAITING_USER_CONFIRMATION:
                user_confirmed = await read_confirmation_input()
                if user_confirmed:
                    event_stream.add_event(
                        ChangeAgentStateAction(AgentState.USER_CONFIRMED),
                        EventSource.USER,
                    )
                else:
                    event_stream.add_event(
                        ChangeAgentStateAction(AgentState.USER_REJECTED),
                        EventSource.USER,
                    )

    def on_event(event: Event) -> None:
        loop.create_task(on_event_async(event))

    event_stream.subscribe(EventStreamSubscriber.MAIN, on_event, str(uuid4()))

    await runtime.connect()

    # Initialize repository if needed
    repo_directory = None
    if config.sandbox.selected_repo:
        repo_directory = initialize_repository_for_runtime(
            runtime,
            selected_repository=config.sandbox.selected_repo,
        )

    # when memory is created, it will load the microagents from the selected repository
    memory = create_memory(
        runtime=runtime,
        event_stream=event_stream,
        sid=sid,
        selected_repository=config.sandbox.selected_repo,
        repo_directory=repo_directory,
    )

    if initial_user_action:
        # If there's an initial user action, enqueue it and do not prompt again
        event_stream.add_event(initial_user_action, EventSource.USER)
    else:
        # Otherwise prompt for the user's first message right away
        asyncio.create_task(prompt_for_next_task())

    await run_agent_until_done(
        controller, runtime, memory, [AgentState.STOPPED, AgentState.ERROR]
    )


if __name__ == '__main__':
    loop = asyncio.new_event_loop()
    asyncio.set_event_loop(loop)
    try:
        loop.run_until_complete(main(loop))
    except KeyboardInterrupt:
        print('Received keyboard interrupt, shutting down...')
    except ConnectionRefusedError as e:
        print(f'Connection refused: {e}')
        sys.exit(1)
    except Exception as e:
        print(f'An error occurred: {e}')
        sys.exit(1)
    finally:
        try:
            # Cancel all running tasks
            pending = asyncio.all_tasks(loop)
            for task in pending:
                task.cancel()
            # Wait for all tasks to complete with a timeout
            loop.run_until_complete(asyncio.gather(*pending, return_exceptions=True))
            loop.close()
        except Exception as e:
            print(f'Error during cleanup: {e}')
            sys.exit(1)<|MERGE_RESOLUTION|>--- conflicted
+++ resolved
@@ -194,14 +194,9 @@
     sid = str(uuid4())
     display_message(f'Session ID: {sid}')
 
-<<<<<<< HEAD
-    agent = await create_agent(config)
-
-=======
     agent = create_agent(config)
-    mcp_tools = await fetch_mcp_tools_from_config(config.mcp)
+    mcp_tools = await fetch_mcp_tools_from_config(config.mcp, sid=sid)
     agent.set_mcp_tools(mcp_tools)
->>>>>>> b66e04d0
     runtime = create_runtime(
         config,
         sid=sid,
@@ -293,6 +288,9 @@
         print(f'Connection refused: {e}')
         sys.exit(1)
     except Exception as e:
+        import traceback
+
+        traceback.print_exc()
         print(f'An error occurred: {e}')
         sys.exit(1)
     finally:
