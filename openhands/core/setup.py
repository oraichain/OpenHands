--- conflicted
+++ resolved
@@ -173,12 +173,6 @@
     agent_cls: Type[Agent] = Agent.get_cls(config.default_agent)
     agent_config = config.get_agent_config(config.default_agent)
     llm_config = config.get_llm_config_from_agent(config.default_agent)
-<<<<<<< HEAD
-
-    # Initialize MCP agents and tools
-=======
-    # tmp create mcp agents for get list of tools
->>>>>>> 51704508
     mcp_agents = await create_mcp_agents(
         config.mcp.sse.mcp_servers,
         config.mcp.stdio.commands,
