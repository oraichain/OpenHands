--- conflicted
+++ resolved
@@ -57,13 +57,8 @@
     return action
 
 
-<<<<<<< HEAD
-def response_to_actions(
-    response: ModelResponse, thought_manager: Optional[ThoughtManager] = None
-) -> list[Action]:
-=======
-def response_to_actions(response: ModelResponse, sid: Optional[str]) -> list[Action]:
->>>>>>> 51704508
+
+def response_to_actions(response: ModelResponse, thought_manager: Optional[ThoughtManager] = None, sid: Optional[str]) -> list[Action]:
     actions: list[Action] = []
     assert len(response.choices) == 1, 'Only one choice is supported for now'
     choice = response.choices[0]
