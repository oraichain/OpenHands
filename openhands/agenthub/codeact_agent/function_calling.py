--- conflicted
+++ resolved
@@ -22,6 +22,7 @@
     create_str_replace_editor_tool,
 )
 from openhands.core.exceptions import (
+    FunctionCallNotExistsError,
     FunctionCallValidationError,
 )
 from openhands.core.logger import openhands_logger as logger
@@ -57,7 +58,7 @@
 
 def response_to_actions(
     response: ModelResponse,
-    sid: Optional[str],
+    sid: str | None = None,
     workspace_mount_path_in_sandbox_store_in_session: bool = True,
 ) -> list[Action]:
     actions: list[Action] = []
@@ -77,11 +78,7 @@
         # Process each tool call to OpenHands action
         for i, tool_call in enumerate(assistant_msg.tool_calls):
             action: Action
-<<<<<<< HEAD
-            logger.warning(f'Tool call in function_calling.py: {tool_call}')
-=======
             logger.debug(f'Tool call in function_calling.py: {tool_call}')
->>>>>>> b66e04d0
             try:
                 arguments = json.loads(tool_call.function.arguments)
             except json.decoder.JSONDecodeError as e:
@@ -219,10 +216,6 @@
                 action = BrowseURLAction(url=arguments['url'])
 
             # ================================================
-<<<<<<< HEAD
-            # Other cases -> McpTool (MCP)
-            # ================================================
-=======
             # McpAction (MCP)
             # ================================================
             elif tool_call.function.name.endswith(MCPClientTool.postfix()):
@@ -230,19 +223,10 @@
                     name=tool_call.function.name.rstrip(MCPClientTool.postfix()),
                     arguments=tool_call.function.arguments,
                 )
->>>>>>> b66e04d0
             else:
-                # if 'mcp_actions' not in arguments:
-                #     raise FunctionCallNotExistsError(
-                #     f'Tool {tool_call.function.name} is not registered. (arguments: {arguments}). Please check the tool name and retry with an existing tool.'
-                # )
-                action = McpAction(
-                    name=tool_call.function.name,
-                    arguments=tool_call.function.arguments,
-                    sid=sid,
-                )
-                action.set_hard_timeout(120)
-                logger.warning(f'MCP action in function_calling.py: {action}')
+                raise FunctionCallNotExistsError(
+                    f'Tool {tool_call.function.name} is not registered. (arguments: {arguments}). Please check the tool name and retry with an existing tool.'
+                )
 
             # We only add thought to the first action
             if i == 0:
