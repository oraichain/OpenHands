"""This file contains the function calling implementation for different actions.

This is similar to the functionality of `CodeActResponseParser`.
"""

import json
from typing import Optional

from litellm import (
    ChatCompletionToolParam,
    ModelResponse,
)

from openhands.agenthub.codeact_agent.thought_manager import Thought, ThoughtManager
from openhands.agenthub.codeact_agent.tools import (
    BrowserTool,
    FinishTool,
    IPythonTool,
    LLMBasedFileEditTool,
    SequentialThinkingTool,
    ThinkTool,
    WebReadTool,
    create_cmd_run_tool,
    create_str_replace_editor_tool,
)
from openhands.core.exceptions import (
    FunctionCallValidationError,
)
from openhands.core.logger import openhands_logger as logger
from openhands.events.action import (
    Action,
    AgentDelegateAction,
    AgentFinishAction,
    AgentSequentialThinkAction,
    AgentThinkAction,
    BrowseInteractiveAction,
    BrowseURLAction,
    CmdRunAction,
    FileEditAction,
    FileReadAction,
    IPythonRunCellAction,
    MessageAction,
)
from openhands.events.action.mcp import McpAction
from openhands.events.event import FileEditSource, FileReadSource
from openhands.events.tool import ToolCallMetadata
from openhands.llm import LLM


def combine_thought(action: Action, thought: str) -> Action:
    if not hasattr(action, 'thought'):
        return action
    if thought and action.thought:
        action.thought = f'{thought}\n{action.thought}'
    elif thought:
        action.thought = thought
    return action


<<<<<<< HEAD
def response_to_actions(response: ModelResponse, thought_manager: Optional[ThoughtManager] = None, sid: Optional[str] = None) -> list[Action]:
=======
def response_to_actions(
    response: ModelResponse,
    sid: Optional[str],
    workspace_mount_path_in_sandbox_store_in_session: bool = True,
) -> list[Action]:
>>>>>>> 020d9172
    actions: list[Action] = []
    assert len(response.choices) == 1, 'Only one choice is supported for now'
    choice = response.choices[0]
    assistant_msg = choice.message
    if hasattr(assistant_msg, 'tool_calls') and assistant_msg.tool_calls:
        # Check if there's assistant_msg.content. If so, add it to the thought
        thought = ''
        if isinstance(assistant_msg.content, str):
            thought = assistant_msg.content
        elif isinstance(assistant_msg.content, list):
            for msg in assistant_msg.content:
                if msg['type'] == 'text':
                    thought += msg['text']

        # Process each tool call to OpenHands action
        for i, tool_call in enumerate(assistant_msg.tool_calls):
            action: Action
            logger.warning(f'Tool call in function_calling.py: {tool_call}')
            try:
                arguments = json.loads(tool_call.function.arguments)
            except json.decoder.JSONDecodeError as e:
                raise RuntimeError(
                    f'Failed to parse tool call arguments: {tool_call.function.arguments}'
                ) from e

            # ================================================
            # CmdRunTool (Bash)
            # ================================================

            if tool_call.function.name == create_cmd_run_tool()['function']['name']:
                if 'command' not in arguments:
                    raise FunctionCallValidationError(
                        f'Missing required argument "command" in tool call {tool_call.function.name}'
                    )
                # convert is_input to boolean
                is_input = arguments.get('is_input', 'false') == 'true'
                action = CmdRunAction(command=arguments['command'], is_input=is_input)

            # ================================================
            # IPythonTool (Jupyter)
            # ================================================
            elif tool_call.function.name == IPythonTool['function']['name']:
                if 'code' not in arguments:
                    raise FunctionCallValidationError(
                        f'Missing required argument "code" in tool call {tool_call.function.name}'
                    )
                action = IPythonRunCellAction(code=arguments['code'])
            elif tool_call.function.name == 'delegate_to_browsing_agent':
                action = AgentDelegateAction(
                    agent='BrowsingAgent',
                    inputs=arguments,
                )

            # ================================================
            # AgentFinishAction
            # ================================================
            elif tool_call.function.name == FinishTool['function']['name']:
                action = AgentFinishAction(
                    final_thought=arguments.get('message', ''),
                    task_completed=arguments.get('task_completed', None),
                )

            # ================================================
            # LLMBasedFileEditTool (LLM-based file editor, deprecated)
            # ================================================
            elif tool_call.function.name == LLMBasedFileEditTool['function']['name']:
                if 'path' not in arguments:
                    raise FunctionCallValidationError(
                        f'Missing required argument "path" in tool call {tool_call.function.name}'
                    )
                if 'content' not in arguments:
                    raise FunctionCallValidationError(
                        f'Missing required argument "content" in tool call {tool_call.function.name}'
                    )
                path: str = arguments['path']
                if (
                    sid is not None
                    and sid not in path
                    and workspace_mount_path_in_sandbox_store_in_session
                ):
                    path = f"{path.rsplit('/', 1)[0]}/{sid}/{path.rsplit('/', 1)[1]}"

                action = FileEditAction(
                    path=path,
                    content=arguments['content'],
                    start=arguments.get('start', 1),
                    end=arguments.get('end', -1),
                )
            elif (
                tool_call.function.name
                == create_str_replace_editor_tool()['function']['name']
            ):
                if 'command' not in arguments:
                    raise FunctionCallValidationError(
                        f'Missing required argument "command" in tool call {tool_call.function.name}'
                    )
                if 'path' not in arguments:
                    raise FunctionCallValidationError(
                        f'Missing required argument "path" in tool call {tool_call.function.name}'
                    )
                path = arguments['path']
                if (
                    sid is not None
                    and sid not in path
                    and workspace_mount_path_in_sandbox_store_in_session
                ):
                    path = f"{path.rsplit('/', 1)[0]}/{sid}/{path.rsplit('/', 1)[1]}"
                command = arguments['command']
                other_kwargs = {
                    k: v for k, v in arguments.items() if k not in ['command', 'path']
                }

                if command == 'view':
                    action = FileReadAction(
                        path=path,
                        impl_source=FileReadSource.OH_ACI,
                        view_range=other_kwargs.get('view_range', None),
                    )
                else:
                    if 'view_range' in other_kwargs:
                        # Remove view_range from other_kwargs since it is not needed for FileEditAction
                        other_kwargs.pop('view_range')
                    action = FileEditAction(
                        path=path,
                        command=command,
                        impl_source=FileEditSource.OH_ACI,
                        **other_kwargs,
                    )
            # ================================================
            # AgentThinkAction
            # ================================================
            elif tool_call.function.name == ThinkTool['function']['name']:
                # Create the AgentThinkAction
                action = AgentThinkAction(
                    thought=arguments.get('thought', ''),
                    thought_number=arguments.get('thoughtNumber', 0),
                    total_thoughts=arguments.get('totalThoughts', 0),
                    next_thought_needed=arguments.get('nextThoughtNeeded', False),
                    is_revision=arguments.get('isRevision', False),
                    revises_thought=arguments.get('revisesThought', 0),
                    branch_from_thought=arguments.get('branchFromThought', 0),
                    branch_id=arguments.get('branchId', ''),
                    needs_more_thoughts=arguments.get('needsMoreThoughts', False),
                )

                # If we have a thought manager, add the thought to it
                if thought_manager:
                    # Create a Thought object from the arguments
                    thought_obj = Thought(
                        thought=arguments.get('thought', ''),
                        thought_number=arguments.get('thoughtNumber', 0),
                        total_thoughts=arguments.get('totalThoughts', 0),
                        next_thought_needed=arguments.get('nextThoughtNeeded', False),
                        is_revision=arguments.get('isRevision', False),
                        revises_thought=arguments.get('revisesThought', 0),
                        branch_from_thought=arguments.get('branchFromThought', 0),
                        branch_id=arguments.get('branchId', ''),
                        needs_more_thoughts=arguments.get('needsMoreThoughts', False),
                    )

                    # Add the thought to the manager
                    thought_manager.add_thought(thought_obj)

            # ================================================
            # SequentialThinkingTool
            # ================================================
            elif tool_call.function.name == SequentialThinkingTool['function']['name']:
                # Create the AgentSequentialThinkAction
                action = AgentSequentialThinkAction(
                    current_step=arguments.get('currentStep', ''),
                    step_number=arguments.get('stepNumber', 0),
                    total_steps=arguments.get('totalSteps', 0),
                    next_step_needed=arguments.get('nextStepNeeded', False),
                    is_complete=arguments.get('isComplete', False),
                    step_summary=arguments.get('stepSummary', ''),
                )

            # ================================================
            # BrowserTool
            # ================================================
            elif tool_call.function.name == BrowserTool['function']['name']:
                if 'code' not in arguments:
                    raise FunctionCallValidationError(
                        f'Missing required argument "code" in tool call {tool_call.function.name}'
                    )
                action = BrowseInteractiveAction(browser_actions=arguments['code'])

            # ================================================
            # WebReadTool (simplified browsing)
            # ================================================
            elif tool_call.function.name == WebReadTool['function']['name']:
                if 'url' not in arguments:
                    raise FunctionCallValidationError(
                        f'Missing required argument "url" in tool call {tool_call.function.name}'
                    )
                action = BrowseURLAction(url=arguments['url'])

            # ================================================
            # Other cases -> McpTool (MCP)
            # ================================================
            else:
                # if 'mcp_actions' not in arguments:
                #     raise FunctionCallNotExistsError(
                #     f'Tool {tool_call.function.name} is not registered. (arguments: {arguments}). Please check the tool name and retry with an existing tool.'
                # )
                action = McpAction(
                    name=tool_call.function.name,
                    arguments=tool_call.function.arguments,
                    sid=sid,
                )
                action.set_hard_timeout(120)
                logger.warning(f'MCP action in function_calling.py: {action}')

            # We only add thought to the first action
            if i == 0:
                action = combine_thought(action, thought)
            # Add metadata for tool calling
            action.tool_call_metadata = ToolCallMetadata(
                tool_call_id=tool_call.id,
                function_name=tool_call.function.name,
                model_response=response,
                total_calls_in_response=len(assistant_msg.tool_calls),
            )
            actions.append(action)
    else:
        actions.append(
            MessageAction(
                content=str(assistant_msg.content) if assistant_msg.content else '',
                wait_for_response=True,
            )
        )

    # Add response id to actions
    # This will ensure we can match both actions without tool calls (e.g. MessageAction)
    # and actions with tool calls (e.g. CmdRunAction, IPythonRunCellAction, etc.)
    # with the token usage data
    for action in actions:
        action.response_id = response.id

    assert len(actions) >= 1
    return actions


def get_tools(
    codeact_enable_browsing: bool = False,
    codeact_enable_llm_editor: bool = False,
    codeact_enable_jupyter: bool = False,
    llm: LLM | None = None,
) -> list[ChatCompletionToolParam]:
    SIMPLIFIED_TOOL_DESCRIPTION_LLM_SUBSTRS = ['gpt-', 'o3', 'o1']

    use_simplified_tool_desc = False
    if llm is not None:
        use_simplified_tool_desc = any(
            model_substr in llm.config.model
            for model_substr in SIMPLIFIED_TOOL_DESCRIPTION_LLM_SUBSTRS
        )

    tools = [
        create_cmd_run_tool(use_simplified_description=use_simplified_tool_desc),
        ThinkTool,
        SequentialThinkingTool,
        FinishTool,
    ]
    if codeact_enable_browsing:
        tools.append(WebReadTool)
        tools.append(BrowserTool)
    if codeact_enable_jupyter:
        tools.append(IPythonTool)
    if codeact_enable_llm_editor:
        tools.append(LLMBasedFileEditTool)
    else:
        tools.append(
            create_str_replace_editor_tool(
                use_simplified_description=use_simplified_tool_desc
            )
        )
    return tools<|MERGE_RESOLUTION|>--- conflicted
+++ resolved
@@ -57,15 +57,12 @@
     return action
 
 
-<<<<<<< HEAD
-def response_to_actions(response: ModelResponse, thought_manager: Optional[ThoughtManager] = None, sid: Optional[str] = None) -> list[Action]:
-=======
 def response_to_actions(
     response: ModelResponse,
-    sid: Optional[str],
+    thought_manager: Optional[ThoughtManager] = None,
+    sid: Optional[str] = None,
     workspace_mount_path_in_sandbox_store_in_session: bool = True,
 ) -> list[Action]:
->>>>>>> 020d9172
     actions: list[Action] = []
     assert len(response.choices) == 1, 'Only one choice is supported for now'
     choice = response.choices[0]
