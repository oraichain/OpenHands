import json
import os
from collections import deque
from copy import deepcopy
<<<<<<< HEAD
from datetime import datetime
from typing import override
=======
from typing import Optional, override
>>>>>>> ed99670b

from httpx import request

import openhands.agenthub.codeact_agent.function_calling as codeact_function_calling
from openhands.a2a.A2AManager import A2AManager
from openhands.a2a.tool import ListRemoteAgents, SendTask
from openhands.agenthub.codeact_agent.tools.finish import FinishTool
from openhands.controller.agent import Agent
from openhands.controller.state.state import State
from openhands.core.config import AgentConfig
from openhands.core.logger import openhands_logger as logger
from openhands.core.message import Message, TextContent
from openhands.core.schema import ResearchMode
from openhands.events.action import (
    Action,
    AgentFinishAction,
    StreamingMessageAction,
)
<<<<<<< HEAD
from openhands.events.event import Event
from openhands.llm.llm import LLM, check_tools
=======
from openhands.events.action.message import MessageAction
from openhands.events.event import Event, EventSource
from openhands.llm.llm import LLM
from openhands.llm.streaming_llm import StreamingLLM
>>>>>>> ed99670b
from openhands.memory.condenser import Condenser
from openhands.memory.condenser.condenser import Condensation, View
from openhands.memory.conversation_memory import ConversationMemory
from openhands.runtime.plugins import (
    AgentSkillsRequirement,
    JupyterRequirement,
    PluginRequirement,
)
from openhands.utils.async_utils import call_async_from_sync
from openhands.utils.prompt import PromptManager


class CodeActAgent(Agent):
    VERSION = '2.2'
    """
    The Code Act Agent is a minimalist agent.
    The agent works by passing the model a list of action-observation pairs and prompting the model to take the next step.

    ### Overview

    This agent implements the CodeAct idea ([paper](https://arxiv.org/abs/2402.01030), [tweet](https://twitter.com/xingyaow_/status/1754556835703751087)) that consolidates LLM agents' **act**ions into a unified **code** action space for both *simplicity* and *performance* (see paper for more details).

    The conceptual idea is illustrated below. At each turn, the agent can:

    1. **Converse**: Communicate with humans in natural language to ask for clarification, confirmation, etc.
    2. **CodeAct**: Choose to perform the task by executing code
    - Execute any valid Linux `bash` command
    - Execute any valid `Python` code with [an interactive Python interpreter](https://ipython.org/). This is simulated through `bash` command, see plugin system below for more details.

    ![image](https://github.com/All-Hands-AI/OpenHands/assets/38853559/92b622e3-72ad-4a61-8f41-8c040b6d5fb3)

    """

    sandbox_plugins: list[PluginRequirement] = [
        # NOTE: AgentSkillsRequirement need to go before JupyterRequirement, since
        # AgentSkillsRequirement provides a lot of Python functions,
        # and it needs to be initialized before Jupyter for Jupyter to use those functions.
        AgentSkillsRequirement(),
        JupyterRequirement(),
    ]

    def __init__(
        self,
        llm: LLM,
        config: AgentConfig,
        workspace_mount_path_in_sandbox_store_in_session: bool = True,
        a2a_manager: A2AManager | None = None,
        routing_llms: dict[str, LLM] | None = None,
        enable_streaming: bool = False,
    ) -> None:
        """Initializes a new instance of the CodeActAgent class.

        Parameters:
        - llm (LLM): The llm to be used by this agent
        - config (AgentConfig): The configuration for this agent
        - workspace_mount_path_in_sandbox_store_in_session (bool, optional): Whether to store the workspace mount path in session. Defaults to True.
        - a2a_manager (A2AManager, optional): The A2A manager to be used by this agent. Defaults to None.
        """
        super().__init__(
            llm,
            config,
            workspace_mount_path_in_sandbox_store_in_session,
            a2a_manager,
        )
        self.pending_actions: deque[Action] = deque()
        self.reset()

        built_in_tools = codeact_function_calling.get_tools(
            codeact_enable_browsing=self.config.codeact_enable_browsing,
            codeact_enable_jupyter=self.config.codeact_enable_jupyter,
            codeact_enable_llm_editor=self.config.codeact_enable_llm_editor,
            llm=self.llm,
            enable_pyodide_bash=self.config.enable_pyodide,
        )

        self.tools = built_in_tools

        self.prompt_manager = PromptManager(
            prompt_dir=os.path.join(os.path.dirname(__file__), 'prompts'),
        )
        self.enable_streaming = enable_streaming

        # Create a ConversationMemory instance
        self.conversation_memory = ConversationMemory(self.config, self.prompt_manager)
        if 'llm_config' in self.config.condenser:
            logger.info(f'Condenser config: {self.config.condenser.llm_config}')
        self.condenser = Condenser.from_config(self.config.condenser)
        logger.info(f'Using condenser: {type(self.condenser)}')
        self.routing_llms = routing_llms
        self.search_tools: list[dict] = []
        self.session_id: str | None = None
        self.streaming_llm = (
            StreamingLLM(
                config=self.llm.config,
                session_id=self.session_id,
                user_id=self.llm.user_id,
            )
            if self.enable_streaming
            else None
        )
        self.streaming_routing_llm = (
            StreamingLLM(
                config=self.routing_llms['simple'].config,
                session_id=self.session_id,
                user_id=self.llm.user_id,
            )
            if self.enable_streaming
            and self.routing_llms
            and 'simple' in self.routing_llms
            else None
        )

    @override
    def set_system_prompt(self, system_prompt: str) -> None:
        self.system_prompt = system_prompt
        if self.prompt_manager:
            self.prompt_manager.set_system_message(system_prompt)
        logger.info(
            f'New system prompt: {self.conversation_memory.process_initial_messages()}'
        )

    @override
    def set_user_prompt(self, user_prompt: str) -> None:
        self.user_prompt = user_prompt
        if self.prompt_manager:
            self.prompt_manager.set_user_message(user_prompt)
        logger.info(
            f'New user prompt: {self.conversation_memory.process_initial_messages()}'
        )

    def reset(self) -> None:
        """Resets the CodeAct Agent."""
        super().reset()
        self.pending_actions.clear()

    def _select_tools_based_on_mode(self, research_mode: str | None) -> list[dict]:
        """Selects the tools based on the mode of the agent."""
        if research_mode == ResearchMode.FOLLOW_UP:
            selected_tools = [FinishTool]
        elif research_mode == ResearchMode.DEEP_RESEARCH:
            # Start with built-in tools
            selected_tools = deepcopy(self.tools)

            if self.config.a2a_server_urls:
                selected_tools.extend([ListRemoteAgents, SendTask])

            # Add search tools, avoiding duplicates
            existing_names = {tool['function']['name'] for tool in selected_tools}
            unique_search_tools = [
                tool
                for tool in self.search_tools
                if tool['function']['name'] not in existing_names
            ]
            selected_tools.extend(unique_search_tools)

            # Add MCP tools, avoiding duplicates
            existing_names = {tool['function']['name'] for tool in selected_tools}
            unique_mcp_tools = [
                tool
                for tool in self.mcp_tools
                if tool['function']['name'] not in existing_names
            ]
            selected_tools.extend(unique_mcp_tools)
        else:
            # For other modes, combine tools and search_tools with deduplication
            selected_tools = deepcopy(self.tools)
            existing_names = {tool['function']['name'] for tool in selected_tools}
            unique_search_tools = [
                tool
                for tool in self.search_tools
                if tool['function']['name'] not in existing_names
            ]
            selected_tools.extend(unique_search_tools)

        logger.debug(f'Selected tools: {selected_tools}')
        # NOTE:only for anthropic model, we need to set the cache_control for the tool list
        if 'claude' in self.llm.config.model and len(selected_tools) > 0:
            # Remove any existing cache_control first
            for tool in selected_tools:
                if 'cache_control' in tool:
                    del tool['cache_control']
            # Add cache_control to last element so it is persistent
            selected_tools[-1]['cache_control'] = {'type': 'ephemeral'}
        return selected_tools

    async def _handle_streaming_response(self, streaming_response):
        """Handle streaming response - both accumulate in pending_actions AND yield chunks immediately"""
        # Accumulate streaming data
        accumulated_tool_calls = {}  # tool_call_id -> partial tool call data
        index_to_id_map = {}  # index -> tool_call_id mapping
        last_chunk = None
        has_tool_calls = False  # Track if we accumulated any tool calls
        accumulated_content = ''  # Track assistant content

        async for chunk in streaming_response:
            last_chunk = chunk
            logger.info(f'Streaming chunk: {chunk}')
            delta = chunk.choices[0].delta
            # Handle tool call chunks - ACCUMULATE
            if hasattr(delta, 'tool_calls') and delta.tool_calls:
                has_tool_calls = True
                for tool_call_delta in delta.tool_calls:
                    tool_call_id = getattr(tool_call_delta, 'id', None)
                    tool_call_index = getattr(tool_call_delta, 'index', 0)

                    # Determine which tool call to update
                    target_tool_call = None
                    target_id = None

                    if tool_call_id:
                        # Use the provided ID
                        target_id = tool_call_id
                        if target_id not in accumulated_tool_calls:
                            accumulated_tool_calls[target_id] = {
                                'id': target_id,
                                'type': getattr(tool_call_delta, 'type', 'function'),
                                'function': {'name': '', 'arguments': ''},
                            }
                        # Map this index to this ID for future reference
                        index_to_id_map[tool_call_index] = target_id
                        target_tool_call = accumulated_tool_calls[target_id]
                    else:
                        # No ID provided - use index to find existing tool call
                        if tool_call_index in index_to_id_map:
                            # We've seen this index before, use the existing tool call
                            target_id = index_to_id_map[tool_call_index]
                            target_tool_call = accumulated_tool_calls[target_id]
                        else:
                            # New index without ID - create new tool call
                            target_id = f'tool_call_{tool_call_index}'
                            accumulated_tool_calls[target_id] = {
                                'id': target_id,
                                'type': getattr(tool_call_delta, 'type', 'function'),
                                'function': {'name': '', 'arguments': ''},
                            }
                            index_to_id_map[tool_call_index] = target_id
                            target_tool_call = accumulated_tool_calls[target_id]

                    # Update function name and arguments incrementally
                    if hasattr(tool_call_delta, 'function') and target_tool_call:
                        func_delta = tool_call_delta.function
                        if hasattr(func_delta, 'name') and func_delta.name:
                            target_tool_call['function']['name'] += func_delta.name
                        if hasattr(func_delta, 'arguments') and func_delta.arguments:
                            target_tool_call['function']['arguments'] += (
                                func_delta.arguments
                            )
            else:
                if delta.content:
                    accumulated_content += delta.content

                    # Only set wait_for_response=True if we don't have tool calls to process
                    wait_for_response = not has_tool_calls
                    stream_action = StreamingMessageAction(
                        content=delta.content, wait_for_response=wait_for_response
                    )
                    if self.event_stream is not None:
                        self.event_stream.add_event(stream_action, EventSource.AGENT)

        # AFTER streaming is complete, process accumulated data

        # FIRST: Process tool calls (if any)
        if accumulated_tool_calls:
            try:
                from litellm import ModelResponse

                formatted_tool_calls = []
                for tool_call_data in accumulated_tool_calls.values():
                    # Validate that we have complete tool call data
                    # A tool call needs both name and arguments to be valid
                    has_name = tool_call_data['function']['name'].strip()
                    has_args = tool_call_data['function']['arguments'].strip()

                    if has_name and has_args:
                        formatted_tool_calls.append(
                            {
                                'id': tool_call_data['id'],
                                'type': tool_call_data['type'],
                                'function': {
                                    'name': tool_call_data['function']['name'],
                                    'arguments': tool_call_data['function'][
                                        'arguments'
                                    ],
                                },
                            }
                        )
                    else:
                        logger.warning(f'Incomplete tool call data: {tool_call_data}')
                        logger.warning(
                            f'Has name: {bool(has_name)}, Has args: {bool(has_args)}'
                        )

                if formatted_tool_calls:
                    logger.info(
                        f'Successfully formatted {len(formatted_tool_calls)} tool calls'
                    )
                    # Create mock response with both content and tool calls if available
                    mock_response = ModelResponse(
                        id=last_chunk.id if last_chunk else 'mock-streaming-id',
                        choices=[
                            {
                                'message': {
                                    'role': 'assistant',
                                    'content': None,
                                    'tool_calls': formatted_tool_calls,
                                },
                                'index': 0,
                                'finish_reason': 'tool_calls',
                            }
                        ],
                    )

                    # Use existing response_to_actions logic
                    actions = codeact_function_calling.response_to_actions(
                        mock_response,
                        self.session_id,
                        self.workspace_mount_path_in_sandbox_store_in_session,
                    )

                    for action in actions:
                        self.pending_actions.append(action)

            except Exception as e:
                logger.error(f'Error processing accumulated tool calls: {e}')
                # Log the accumulated tool calls for debugging
                # Fallback to simple message action - use regular MessageAction for pending_actions
                fallback_action = MessageAction(
                    content=str(e)
                    or 'Error processing tool calls from streaming response',
                )
                self.pending_actions.append(fallback_action)

    def step(self, state: State) -> Optional[Action]:
        """Performs one step using the CodeAct Agent.

        This includes gathering info on previous steps and prompting the model to make a command to execute.

        Parameters:
        - state (State): used to get updated info

        Returns:
        - CmdRunAction(command) - bash command to run
        - IPythonRunCellAction(code) - IPython code to run
        - AgentDelegateAction(agent, inputs) - delegate action for (sub)task
        - MessageAction(content) - Message action to run (e.g. ask for clarification)
        - AgentFinishAction() - end the interaction
        """
        if self.session_id is None:
            self.session_id = state.session_id
        # Continue with pending actions if any
        if self.pending_actions:
            return self.pending_actions.popleft()

        # if we're done, go back
        latest_user_message = state.get_last_user_message()

        if latest_user_message and latest_user_message.content.strip() == '/exit':
            return AgentFinishAction()

        # Condense the events from the state. If we get a view we'll pass those
        # to the conversation manager for processing, but if we get a condensation
        # event we'll just return that instead of an action. The controller will
        # immediately ask the agent to step again with the new view.
        condensed_history: list[Event] = []
        match self.condenser.condensed_history(state):
            case View(events=events):
                condensed_history = events

            case Condensation(action=condensation_action):
                return condensation_action

        logger.info(
            f'Processing {len(condensed_history)} events from a total of {len(state.history)} events'
        )
        research_mode = (
            latest_user_message.mode if latest_user_message is not None else None
        )

        messages = self._get_messages(condensed_history, research_mode=research_mode)
        formatted_messages = self.llm.format_messages_for_llm(messages)
        convert_knowledge_to_list = [
            self.knowledge_base[k] for k in self.knowledge_base
        ]
        # NOTE: This is user's dynamic knowledge base. Do not cache this message, as it will be updated frequently.
        # NOTE: Only cache static large knowledge base that is uploaded by the user (changed rarely).
        if len(convert_knowledge_to_list) > 0:
            formatted_messages.append(
                {
                    'role': 'assistant',
                    'content': [
                        {
                            'type': 'text',
                            'text': "User's Knowledge base is in <knowledge_base></knowledge_base> tag\n",
                        },
                        {
                            'type': 'text',
                            'text': f'<knowledge_base>{json.dumps(convert_knowledge_to_list)}</knowledge_base>',
                        },
                        {
                            'type': 'text',
                            'text': "Use it for user info's reference if needed.",
                        },
                    ],
                }
            )
        current_date = datetime.now().strftime('%Y-%m-%d')
        formatted_messages.append(
            {
                'role': 'assistant',
                'content': [
                    {
                        'type': 'text',
                        'text': f'Current date is {current_date}. Ignore anything that contradicts this.',
                    },
                ],
            }
        )
        params: dict = {
            'messages': formatted_messages,
        }
        params['extra_body'] = {'metadata': state.to_llm_metadata(agent_name=self.name)}
        # if chat mode, we need to use the search tools
        params['tools'] = self._select_tools_based_on_mode(research_mode)
        params['tools'] = check_tools(params['tools'], self.llm.config)
        logger.debug(f'Messages: {messages}')
        last_message = messages[-1]
        response = None
        if (
            last_message.role == 'user'
            and self.config.enable_llm_router
            and self.config.llm_router_infer_url is not None
            and self.routing_llms is not None
            and self.routing_llms['simple'] is not None
        ):
            content = '\n'.join(
                [
                    msg.text
                    for msg in last_message.content
                    if isinstance(msg, TextContent)
                ]
            )
            text_input = 'Prompt: ' + content
            body = {
                'inputs': [
                    {
                        'name': 'INPUT',
                        'shape': [1, 1],
                        'datatype': 'BYTES',
                        'data': [text_input],
                    }
                ]
            }
            logger.debug(f'Body: {body}')
            headers = {'Content-Type': 'application/json'}
            result = request(
                'POST',
                self.config.llm_router_infer_url,
                data=json.dumps(body),
                headers=headers,
            )
            res = result.json()
            logger.debug(f'Result from classifier: {res}')
            complexity_score = res['outputs'][0]['data'][0]
            logger.debug(f'Complexity score: {complexity_score}')
            if complexity_score > 0.3:
                response = (
                    self.llm.completion(**params)
                    if not self.streaming_llm
                    else self.streaming_llm.async_streaming_completion(
                        **params, stream=True
                    )
                )
            else:
                response = (
                    self.routing_llms['simple'].completion(**params)
                    if not self.streaming_routing_llm
                    else self.streaming_routing_llm.async_streaming_completion(
                        **params, stream=True
                    )
                )
        else:
            # Use streaming response
            response = (
                self.llm.completion(**params)
                if not self.streaming_llm
                else self.streaming_llm.async_streaming_completion(
                    **params, stream=True
                )
            )
            # Process streaming response and populate pending_actions
        if self.enable_streaming:
            call_async_from_sync(self._handle_streaming_response, 15, response)
            if self.pending_actions:
                logger.info(
                    f'Returning first of {len(self.pending_actions)} pending actions from streaming'
                )
                return self.pending_actions.popleft()
        else:
            actions = codeact_function_calling.response_to_actions(
                response,
                state.session_id,
                self.workspace_mount_path_in_sandbox_store_in_session,
            )
            logger.debug(f'Actions after response_to_actions: {actions}')
            for action in actions:
                self.pending_actions.append(action)
            return self.pending_actions.popleft()
        return None

    def _get_messages(
        self, events: list[Event], research_mode: str | None = None
    ) -> list[Message]:
        """Constructs the message history for the LLM conversation.

        This method builds a structured conversation history by processing events from the state
        and formatting them into messages that the LLM can understand. It handles both regular
        message flow and function-calling scenarios.

        The method performs the following steps:
        1. Initializes with system prompt and optional initial user message
        2. Processes events (Actions and Observations) into messages
        3. Handles tool calls and their responses in function-calling mode
        4. Manages message role alternation (user/assistant/tool)
        5. Applies caching for specific LLM providers (e.g., Anthropic)
        6. Adds environment reminders for non-function-calling mode

        Args:
            events: The list of events to convert to messages

        Returns:
            list[Message]: A list of formatted messages ready for LLM consumption, including:
                - System message with prompt
                - Initial user message (if configured)
                - Action messages (from both user and assistant)
                - Observation messages (including tool responses)
                - Environment reminders (in non-function-calling mode)

        Note:
            - In function-calling mode, tool calls and their responses are carefully tracked
              to maintain proper conversation flow
            - Messages from the same role are combined to prevent consecutive same-role messages
            - For Anthropic models, specific messages are cached according to their documentation
        """
        if not self.prompt_manager:
            raise Exception('Prompt Manager not instantiated.')
        agent_infos = (
            self.a2a_manager.list_remote_agents() if self.a2a_manager else None
        )

        # Use ConversationMemory to process initial messages
        # switch mode and initial messages

        messages = self.conversation_memory.process_initial_messages(
            with_caching=self.llm.is_caching_prompt_active(),
            agent_infos=agent_infos,
        )
        if research_mode == ResearchMode.FOLLOW_UP:
            messages = self.conversation_memory.process_initial_followup_message(
                with_caching=self.llm.is_caching_prompt_active(),
            )
        elif research_mode is None or research_mode == ResearchMode.CHAT:
            messages = self.conversation_memory.process_initial_chatmode_message(
                with_caching=self.llm.is_caching_prompt_active(),
                search_tools=[
                    {
                        'name': tool['function']['name'],
                        'description': tool['function']['description'],
                    }
                    for tool in self.search_tools
                ],
            )
        # Use ConversationMemory to process events
        messages = self.conversation_memory.process_events(
            condensed_history=events,
            initial_messages=messages,
            max_message_chars=self.llm.config.max_message_chars,
            vision_is_active=self.llm.vision_is_active(),
        )

        messages = self._enhance_messages(messages)

        if self.llm.is_caching_prompt_active():
            self.conversation_memory.apply_prompt_caching(messages)

        return messages

    def _enhance_messages(self, messages: list[Message]) -> list[Message]:
        """Enhances the user message with additional context based on keywords matched.

        Args:
            messages (list[Message]): The list of messages to enhance

        Returns:
            list[Message]: The enhanced list of messages
        """
        assert self.prompt_manager, 'Prompt Manager not instantiated.'

        results: list[Message] = []
        is_first_message_handled = False
        prev_role = None

        for msg in messages:
            if msg.role == 'user' and not is_first_message_handled:
                is_first_message_handled = True
                # compose the first user message with examples
                self.prompt_manager.add_examples_to_initial_message(
                    msg, self.session_id
                )

            elif msg.role == 'user':
                # Add double newline between consecutive user messages
                if prev_role == 'user' and len(msg.content) > 0:
                    # Find the first TextContent in the message to add newlines
                    for content_item in msg.content:
                        if isinstance(content_item, TextContent):
                            # If the previous message was also from a user, prepend two newlines to ensure separation
                            content_item.text = '\n\n' + content_item.text
                            break

            results.append(msg)
            prev_role = msg.role

        return results<|MERGE_RESOLUTION|>--- conflicted
+++ resolved
@@ -2,12 +2,8 @@
 import os
 from collections import deque
 from copy import deepcopy
-<<<<<<< HEAD
 from datetime import datetime
-from typing import override
-=======
 from typing import Optional, override
->>>>>>> ed99670b
 
 from httpx import request
 
@@ -26,15 +22,10 @@
     AgentFinishAction,
     StreamingMessageAction,
 )
-<<<<<<< HEAD
-from openhands.events.event import Event
-from openhands.llm.llm import LLM, check_tools
-=======
 from openhands.events.action.message import MessageAction
 from openhands.events.event import Event, EventSource
-from openhands.llm.llm import LLM
+from openhands.llm.llm import LLM, check_tools
 from openhands.llm.streaming_llm import StreamingLLM
->>>>>>> ed99670b
 from openhands.memory.condenser import Condenser
 from openhands.memory.condenser.condenser import Condensation, View
 from openhands.memory.conversation_memory import ConversationMemory
