import os
from collections import deque

import openhands.agenthub.codeact_agent.function_calling as codeact_function_calling
from openhands.controller.agent import Agent
from openhands.controller.state.state import State
from openhands.core.config import AgentConfig, ModelRoutingConfig
from openhands.core.logger import openhands_logger as logger
from openhands.core.message import Message, TextContent
from openhands.events.action import (
    Action,
    AgentFinishAction,
)
from openhands.llm.llm import LLM
from openhands.memory.condenser import Condenser
from openhands.memory.conversation_memory import ConversationMemory
from openhands.router import BaseRouter, LLMBasedPlanRouter
from openhands.runtime.plugins import (
    AgentSkillsRequirement,
    JupyterRequirement,
    PluginRequirement,
)
from openhands.utils.prompt import PromptManager
from openhands.utils.trajectory import format_trajectory


class CodeActAgent(Agent):
    VERSION = '2.2'
    """
    The Code Act Agent is a minimalist agent.
    The agent works by passing the model a list of action-observation pairs and prompting the model to take the next step.

    ### Overview

    This agent implements the CodeAct idea ([paper](https://arxiv.org/abs/2402.01030), [tweet](https://twitter.com/xingyaow_/status/1754556835703751087)) that consolidates LLM agents' **act**ions into a unified **code** action space for both *simplicity* and *performance* (see paper for more details).

    The conceptual idea is illustrated below. At each turn, the agent can:

    1. **Converse**: Communicate with humans in natural language to ask for clarification, confirmation, etc.
    2. **CodeAct**: Choose to perform the task by executing code
    - Execute any valid Linux `bash` command
    - Execute any valid `Python` code with [an interactive Python interpreter](https://ipython.org/). This is simulated through `bash` command, see plugin system below for more details.

    ![image](https://github.com/All-Hands-AI/OpenHands/assets/38853559/92b622e3-72ad-4a61-8f41-8c040b6d5fb3)

    """

    sandbox_plugins: list[PluginRequirement] = [
        # NOTE: AgentSkillsRequirement need to go before JupyterRequirement, since
        # AgentSkillsRequirement provides a lot of Python functions,
        # and it needs to be initialized before Jupyter for Jupyter to use those functions.
        AgentSkillsRequirement(),
        JupyterRequirement(),
    ]

    def __init__(
        self,
        llm: LLM,
        config: AgentConfig,
        mcp_tools: list[dict] | None = None,
        model_routing_config: ModelRoutingConfig | None = None,
        routing_llms: dict[str, LLM] | None = None,
    ) -> None:
        """Initializes a new instance of the CodeActAgent class.

        Parameters:
        - llm (LLM): The llm to be used by this agent
        - config (AgentConfig): The configuration for this agent
        - mcp_tools (list[dict] | None, optional): List of MCP tools to be used by this agent. Defaults to None.
        - model_routing_config (ModelRoutingConfig | None, optional): The model routing configuration. Defaults to None.
        - routing_llms (dict[str, LLM] | None, optional): The llms to be selected for routing. Defaults to None.
        """
        super().__init__(llm, config, mcp_tools)
        self.pending_actions: deque[Action] = deque()
        self.reset()

        built_in_tools = codeact_function_calling.get_tools(
            codeact_enable_browsing=self.config.codeact_enable_browsing,
            codeact_enable_jupyter=self.config.codeact_enable_jupyter,
            codeact_enable_llm_editor=self.config.codeact_enable_llm_editor,
            llm=self.llm,
        )

        self.tools = built_in_tools + \
            (mcp_tools if mcp_tools is not None else [])

        # Retrieve the enabled tools
        logger.info(
            f"TOOLS loaded for CodeActAgent: {', '.join([tool.get('function').get('name') for tool in self.tools])}"
        )
        self.prompt_manager = PromptManager(
            prompt_dir=os.path.join(os.path.dirname(__file__), 'prompts'),
        )

        # Create a ConversationMemory instance
        self.conversation_memory = ConversationMemory(
            self.config, self.prompt_manager)

        self.condenser = Condenser.from_config(self.config.condenser)
        logger.debug(f'Using condenser: {type(self.condenser)}')

        self.router: BaseRouter | None = None

        if config.enable_plan_routing:
            assert model_routing_config is not None and routing_llms is not None
            self.router = LLMBasedPlanRouter(
                llm=self.llm,
                routing_llms=routing_llms or dict(),
                model_routing_config=model_routing_config,
            )

        self.active_llm: LLM | None = None  # The LLM chosen by the router

    def reset(self) -> None:
        """Resets the CodeAct Agent."""
        super().reset()
        self.pending_actions.clear()

    def step(self, state: State) -> Action:
        """Performs one step using the CodeAct Agent.
        This includes gathering info on previous steps and prompting the model to make a command to execute.

        Parameters:
        - state (State): used to get updated info

        Returns:
        - CmdRunAction(command) - bash command to run
        - IPythonRunCellAction(code) - IPython code to run
        - AgentDelegateAction(agent, inputs) - delegate action for (sub)task
        - MessageAction(content) - Message action to run (e.g. ask for clarification)
        - AgentFinishAction() - end the interaction
        """
        # Continue with pending actions if any
        if self.pending_actions:
            return self.pending_actions.popleft()

        # if we're done, go back
        latest_user_message = state.get_last_user_message()
        if latest_user_message and latest_user_message.content.strip() == '/exit':
            return AgentFinishAction()

        params: dict = {}

        # check if model routing is needed
        if self.router:
            messages = self._get_messages(state)
            formatted_trajectory = format_trajectory(messages)
            self.active_llm = self.router.should_route_to(formatted_trajectory)

            if self.active_llm != self.llm:
                logger.warning(f'🧭 Routing to custom model: {self.active_llm}')
        else:
            self.active_llm = self.llm

        params['tools'] = self.tools
<<<<<<< HEAD

        if not self.active_llm.is_function_calling_active():
            params['mock_function_calling'] = True

        # prepare what we want to send to the LLM
        # NOTE: We need to call this here when self.active_llm is correctly set
        messages = self._get_messages(state)
        params['messages'] = self.active_llm.format_messages_for_llm(messages)

        response = self.active_llm.completion(**params)

        actions = codeact_function_calling.response_to_actions(response)
        logger.debug(f'Actions after response_to_actions: {actions}')
=======
        # log to litellm proxy if possible
        params['extra_body'] = {'metadata': state.to_llm_metadata(agent_name=self.name)}
        response = self.llm.completion(**params)

        # Get the thought_manager from the controller if available
        thought_manager = None
        if hasattr(state, 'controller') and hasattr(
            state.controller, 'thought_manager'
        ):
            thought_manager = state.controller.thought_manager

        actions = codeact_function_calling.response_to_actions(
            response, thought_manager
        )
>>>>>>> 5975f079
        for action in actions:
            self.pending_actions.append(action)
        return self.pending_actions.popleft()

    def _get_messages(self, state: State) -> list[Message]:
        """Constructs the message history for the LLM conversation.

        This method builds a structured conversation history by processing events from the state
        and formatting them into messages that the LLM can understand. It handles both regular
        message flow and function-calling scenarios.

        The method performs the following steps:
        1. Initializes with system prompt and optional initial user message
        2. Processes events (Actions and Observations) into messages
        3. Handles tool calls and their responses in function-calling mode
        4. Manages message role alternation (user/assistant/tool)
        5. Applies caching for specific LLM providers (e.g., Anthropic)
        6. Adds environment reminders for non-function-calling mode

        Args:
            state (State): The current state object containing conversation history and other metadata

        Returns:
            list[Message]: A list of formatted messages ready for LLM consumption, including:
                - System message with prompt
                - Initial user message (if configured)
                - Action messages (from both user and assistant)
                - Observation messages (including tool responses)
                - Environment reminders (in non-function-calling mode)

        Note:
            - In function-calling mode, tool calls and their responses are carefully tracked
              to maintain proper conversation flow
            - Messages from the same role are combined to prevent consecutive same-role messages
            - For Anthropic models, specific messages are cached according to their documentation
        """
        if not self.prompt_manager:
            raise Exception('Prompt Manager not instantiated.')

        # Use conversation_memory to process events instead of calling events_to_messages directly
        active_llm_ = self.active_llm or self.llm

        messages = self.conversation_memory.process_initial_messages(
            with_caching=self.llm.is_caching_prompt_active()
        )

        # Condense the events from the state.
        events = self.condenser.condensed_history(state)

        logger.debug(
            f'Processing {len(events)} events from a total of {len(state.history)} events'
        )

        # Use ConversationMemory to process events
        messages = self.conversation_memory.process_events(
            condensed_history=events,
            initial_messages=messages,
            max_message_chars=active_llm_.config.max_message_chars,
            vision_is_active=active_llm_.vision_is_active(),
            enable_som_visual_browsing=self.config.enable_som_visual_browsing,
        )

        messages = self._enhance_messages(messages)

        if active_llm_.is_caching_prompt_active():
            self.conversation_memory.apply_prompt_caching(messages)

        return messages

    def _initial_messages(self) -> list[Message]:
        """Creates the initial messages (including the system prompt) for the LLM conversation."""
        assert self.prompt_manager, 'Prompt Manager not instantiated.'

        active_llm_ = self.active_llm or self.llm

        return [
            Message(
                role='system',
                content=[
                    TextContent(
                        text=self.prompt_manager.get_system_message(),
                        cache_prompt=active_llm_.is_caching_prompt_active(),
                    )
                ],
            )
        ]

    def _enhance_messages(self, messages: list[Message]) -> list[Message]:
        """Enhances the user message with additional context based on keywords matched.

        Args:
            messages (list[Message]): The list of messages to enhance

        Returns:
            list[Message]: The enhanced list of messages
        """
        assert self.prompt_manager, 'Prompt Manager not instantiated.'

        results: list[Message] = []
        is_first_message_handled = False
        prev_role = None

        for msg in messages:
            if msg.role == 'user' and not is_first_message_handled:
                is_first_message_handled = True
                # compose the first user message with examples
                self.prompt_manager.add_examples_to_initial_message(msg)

            elif msg.role == 'user':
                # Add double newline between consecutive user messages
                if prev_role == 'user' and len(msg.content) > 0:
                    # Find the first TextContent in the message to add newlines
                    for content_item in msg.content:
                        if isinstance(content_item, TextContent):
                            # If the previous message was also from a user, prepend two newlines to ensure separation
                            content_item.text = '\n\n' + content_item.text
                            break

            results.append(msg)
            prev_role = msg.role

        return results<|MERGE_RESOLUTION|>--- conflicted
+++ resolved
@@ -67,7 +67,7 @@
         - llm (LLM): The llm to be used by this agent
         - config (AgentConfig): The configuration for this agent
         - mcp_tools (list[dict] | None, optional): List of MCP tools to be used by this agent. Defaults to None.
-        - model_routing_config (ModelRoutingConfig | None, optional): The model routing configuration. Defaults to None.
+        - model_routing_config (ModelRoutingConfig | None, optional): Configuration for model routing. Defaults to None.
         - routing_llms (dict[str, LLM] | None, optional): The llms to be selected for routing. Defaults to None.
         """
         super().__init__(llm, config, mcp_tools)
@@ -153,7 +153,6 @@
             self.active_llm = self.llm
 
         params['tools'] = self.tools
-<<<<<<< HEAD
 
         if not self.active_llm.is_function_calling_active():
             params['mock_function_calling'] = True
@@ -163,26 +162,14 @@
         messages = self._get_messages(state)
         params['messages'] = self.active_llm.format_messages_for_llm(messages)
 
+        # log to litellm proxy if possible
+        params['extra_body'] = {
+            'metadata': state.to_llm_metadata(agent_name=self.name)}
+
         response = self.active_llm.completion(**params)
 
         actions = codeact_function_calling.response_to_actions(response)
         logger.debug(f'Actions after response_to_actions: {actions}')
-=======
-        # log to litellm proxy if possible
-        params['extra_body'] = {'metadata': state.to_llm_metadata(agent_name=self.name)}
-        response = self.llm.completion(**params)
-
-        # Get the thought_manager from the controller if available
-        thought_manager = None
-        if hasattr(state, 'controller') and hasattr(
-            state.controller, 'thought_manager'
-        ):
-            thought_manager = state.controller.thought_manager
-
-        actions = codeact_function_calling.response_to_actions(
-            response, thought_manager
-        )
->>>>>>> 5975f079
         for action in actions:
             self.pending_actions.append(action)
         return self.pending_actions.popleft()
