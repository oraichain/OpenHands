--- conflicted
+++ resolved
@@ -71,7 +71,6 @@
 * When you run into any major issue while executing a plan from the user, please don't try to directly work around it. Instead, propose a new plan and confirm with the user before proceeding.
 </TROUBLESHOOTING>
 
-<<<<<<< HEAD
 {% if agent_infos %}
 <A2A_INFO>
 When send task to an agent, you must preserve the user's message that detected the task and forward it to the agent.
@@ -83,6 +82,4 @@
 {% endfor %}
 </A2A_INFO>
 {% endif %}
-=======
-Current time is April 2025.
->>>>>>> 3d57ade7
+Current time is April 2025.