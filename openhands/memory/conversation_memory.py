--- conflicted
+++ resolved
@@ -335,14 +335,12 @@
             message = Message(role='user', content=[TextContent(text=text)])
         # FIXME: This is a temporary solution to test MCP. Not sure if it's the best way to do it.
         elif isinstance(obs, MCPObservation):
-<<<<<<< HEAD
             # TODO FIXME: should we truncate the MCP message? If yes -> may lose context. If not may overload the context window
             # message = Message(role='user', content=[TextContent(text=obs.content)])
             text = truncate_content(obs.content, max_message_chars)
             message = Message(role='user', content=[TextContent(text=text)])
         elif isinstance(obs, BrowserMCPObservation):
-            text = truncate_content(obs.content, max_message_chars)
-=======
+            text = obs.content
             # logger.warning(f'MCPObservation: {obs}')
             message = Message(role='user', content=[TextContent(text=obs.content)])
 
@@ -351,23 +349,6 @@
             logger.info(f'Plan: {obs}')
             for i in obs.tasks:
                 text += f'\n\n- Content: {i.get('content')} \n   - Status: {i['status']}\n   - Result: {i['result']}'
-            message = Message(
-                role='assistant',
-                content=[
-                    TextContent(text=text),
-                ],
-            )
-        elif isinstance(obs, PlaywrightMcpBrowserScreenshotObservation):
-            text = 'Image: Current webpage screenshot\n'
-            screenshot_content = json.loads(obs.content)
-            logger.debug(
-                f'screenshot_content in conversation_memory: {screenshot_content}'
-            )
-            if 'url' in screenshot_content:
-                text += f'URL: {screenshot_content["url"]}\n'
-
->>>>>>> 5ceb5f97
-            # We don't actually need to screenshot fed into the LLM. We can use snapshots. Meanwhile, the screenshot will be streamed to the user.
             message = Message(
                 role='assistant',
                 content=[
