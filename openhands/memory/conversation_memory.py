<<<<<<< HEAD
import json
=======
from typing import Generator
>>>>>>> 68512154

from litellm import ModelResponse

from openhands.core.config.agent_config import AgentConfig
from openhands.core.logger import openhands_logger as logger
from openhands.core.message import ImageContent, Message, TextContent
from openhands.core.schema import ActionType
from openhands.events.action import (
    Action,
    AgentDelegateAction,
    AgentFinishAction,
    AgentThinkAction,
    BrowseInteractiveAction,
    BrowseURLAction,
    CmdRunAction,
    FileEditAction,
    FileReadAction,
    IPythonRunCellAction,
    MessageAction,
)
from openhands.events.action.mcp import McpAction
from openhands.events.event import Event, RecallType
from openhands.events.observation import (
    AgentCondensationObservation,
    AgentDelegateObservation,
    AgentThinkObservation,
    BrowserOutputObservation,
    CmdOutputObservation,
    FileEditObservation,
    FileReadObservation,
    IPythonRunCellObservation,
    UserRejectObservation,
)
from openhands.events.observation.agent import (
    MicroagentKnowledge,
    RecallObservation,
)
from openhands.events.observation.error import ErrorObservation
from openhands.events.observation.mcp import MCPObservation
from openhands.events.observation.observation import Observation
from openhands.events.observation.playwright_mcp import (
    PlaywrightMcpBrowserScreenshotObservation,
)
from openhands.events.serialization.event import truncate_content
from openhands.utils.prompt import PromptManager, RepositoryInfo, RuntimeInfo


class ConversationMemory:
    """Processes event history into a coherent conversation for the agent."""

    def __init__(self, config: AgentConfig, prompt_manager: PromptManager):
        self.agent_config = config
        self.prompt_manager = prompt_manager

    def process_events(
        self,
        condensed_history: list[Event],
        initial_messages: list[Message],
        max_message_chars: int | None = None,
        vision_is_active: bool = False,
    ) -> list[Message]:
        """Process state history into a list of messages for the LLM.

        Ensures that tool call actions are processed correctly in function calling mode.

        Args:
            condensed_history: The condensed history of events to convert
            initial_messages: The initial messages to include in the conversation
            max_message_chars: The maximum number of characters in the content of an event included
                in the prompt to the LLM. Larger observations are truncated.
            vision_is_active: Whether vision is active in the LLM. If True, image URLs will be included.
        """

        events = condensed_history

        # log visual browsing status
        logger.debug(f'Visual browsing: {self.agent_config.enable_som_visual_browsing}')

        # Process special events first (system prompts, etc.)
        messages = initial_messages

        # Process regular events
        pending_tool_call_action_messages: dict[str, Message] = {}
        tool_call_id_to_message: dict[str, Message] = {}

        for i, event in enumerate(events):
            # create a regular message from an event
            if isinstance(event, Action):
                messages_to_add = self._process_action(
                    action=event,
                    pending_tool_call_action_messages=pending_tool_call_action_messages,
                    vision_is_active=vision_is_active,
                )
            elif isinstance(event, Observation):
                messages_to_add = self._process_observation(
                    obs=event,
                    tool_call_id_to_message=tool_call_id_to_message,
                    max_message_chars=max_message_chars,
                    vision_is_active=vision_is_active,
                    enable_som_visual_browsing=self.agent_config.enable_som_visual_browsing,
                    current_index=i,
                    events=events,
                )
            else:
                raise ValueError(f'Unknown event type: {type(event)}')

            # Check pending tool call action messages and see if they are complete
            _response_ids_to_remove = []
            for (
                response_id,
                pending_message,
            ) in pending_tool_call_action_messages.items():
                assert pending_message.tool_calls is not None, (
                    'Tool calls should NOT be None when function calling is enabled & the message is considered pending tool call. '
                    f'Pending message: {pending_message}'
                )
                if all(
                    tool_call.id in tool_call_id_to_message
                    for tool_call in pending_message.tool_calls
                ):
                    # If complete:
                    # -- 1. Add the message that **initiated** the tool calls
                    messages_to_add.append(pending_message)
                    # -- 2. Add the tool calls **results***
                    for tool_call in pending_message.tool_calls:
                        messages_to_add.append(tool_call_id_to_message[tool_call.id])
                        tool_call_id_to_message.pop(tool_call.id)
                    _response_ids_to_remove.append(response_id)
            # Cleanup the processed pending tool messages
            for response_id in _response_ids_to_remove:
                pending_tool_call_action_messages.pop(response_id)

            messages += messages_to_add
        messages = list(ConversationMemory._filter_unmatched_tool_calls(messages))
        return messages

    def process_initial_messages(self, with_caching: bool = False) -> list[Message]:
        """Create the initial messages for the conversation."""
        return [
            Message(
                role='system',
                content=[
                    TextContent(
                        text=self.prompt_manager.get_system_message(),
                        cache_prompt=with_caching,
                    )
                ],
            )
        ]

    def _process_action(
        self,
        action: Action,
        pending_tool_call_action_messages: dict[str, Message],
        vision_is_active: bool = False,
    ) -> list[Message]:
        """Converts an action into a message format that can be sent to the LLM.

        This method handles different types of actions and formats them appropriately:
        1. For tool-based actions (AgentDelegate, CmdRun, IPythonRunCell, FileEdit) and agent-sourced AgentFinish:
            - In function calling mode: Stores the LLM's response in pending_tool_call_action_messages
            - In non-function calling mode: Creates a message with the action string
        2. For MessageActions: Creates a message with the text content and optional image content

        Args:
            action: The action to convert. Can be one of:
                - CmdRunAction: For executing bash commands
                - IPythonRunCellAction: For running IPython code
                - FileEditAction: For editing files
                - FileReadAction: For reading files using openhands-aci commands
                - BrowseInteractiveAction: For browsing the web
                - AgentFinishAction: For ending the interaction
                - MessageAction: For sending messages
                - McpAction: For interacting with the MCP server
            pending_tool_call_action_messages: Dictionary mapping response IDs to their corresponding messages.
                Used in function calling mode to track tool calls that are waiting for their results.

            vision_is_active: Whether vision is active in the LLM. If True, image URLs will be included

        Returns:
            list[Message]: A list containing the formatted message(s) for the action.
                May be empty if the action is handled as a tool call in function calling mode.

        Note:
            In function calling mode, tool-based actions are stored in pending_tool_call_action_messages
            rather than being returned immediately. They will be processed later when all corresponding
            tool call results are available.
        """
        # create a regular message from an event
        if isinstance(
            action,
            (
                AgentDelegateAction,
                AgentThinkAction,
                IPythonRunCellAction,
                FileEditAction,
                FileReadAction,
                BrowseInteractiveAction,
                BrowseURLAction,
                McpAction,
            ),
        ) or (isinstance(action, CmdRunAction) and action.source == 'agent'):
            tool_metadata = action.tool_call_metadata
            assert tool_metadata is not None, (
                'Tool call metadata should NOT be None when function calling is enabled. Action: '
                + str(action)
            )

            llm_response: ModelResponse = tool_metadata.model_response
            assistant_msg = getattr(llm_response.choices[0], 'message')

            # Add the LLM message (assistant) that initiated the tool calls
            # (overwrites any previous message with the same response_id)
            logger.debug(
                f'Tool calls type: {type(assistant_msg.tool_calls)}, value: {assistant_msg.tool_calls}'
            )
            pending_tool_call_action_messages[llm_response.id] = Message(
                role=getattr(assistant_msg, 'role', 'assistant'),
                # tool call content SHOULD BE a string
                content=[TextContent(text=assistant_msg.content or '')]
                if assistant_msg.content is not None
                else [],
                tool_calls=assistant_msg.tool_calls,
            )
            return []
        elif isinstance(action, AgentFinishAction):
            role = 'user' if action.source == 'user' else 'assistant'

            # when agent finishes, it has tool_metadata
            # which has already been executed, and it doesn't have a response
            # when the user finishes (/exit), we don't have tool_metadata
            tool_metadata = action.tool_call_metadata
            if tool_metadata is not None:
                # take the response message from the tool call
                assistant_msg = getattr(
                    tool_metadata.model_response.choices[0], 'message'
                )
                content = assistant_msg.content or ''

                # save content if any, to thought
                if action.thought:
                    if action.thought != content:
                        action.thought += '\n' + content
                else:
                    action.thought = content

                # remove the tool call metadata
                action.tool_call_metadata = None
            if role not in ('user', 'system', 'assistant', 'tool'):
                raise ValueError(f'Invalid role: {role}')
            return [
                Message(
                    role=role,  # type: ignore[arg-type]
                    content=[TextContent(text=action.thought)],
                )
            ]
        elif isinstance(action, MessageAction):
            role = 'user' if action.source == 'user' else 'assistant'
            content = [TextContent(text=action.content or '')]
            if vision_is_active and action.image_urls:
                content.append(ImageContent(image_urls=action.image_urls))
            if role not in ('user', 'system', 'assistant', 'tool'):
                raise ValueError(f'Invalid role: {role}')
            return [
                Message(
                    role=role,  # type: ignore[arg-type]
                    content=content,
                )
            ]
        elif isinstance(action, CmdRunAction) and action.source == 'user':
            content = [
                TextContent(text=f'User executed the command:\n{action.command}')
            ]
            return [
                Message(
                    role='user',  # Always user for CmdRunAction
                    content=content,
                )
            ]
        return []

    def _process_observation(
        self,
        obs: Observation,
        tool_call_id_to_message: dict[str, Message],
        max_message_chars: int | None = None,
        vision_is_active: bool = False,
        enable_som_visual_browsing: bool = False,
        current_index: int = 0,
        events: list[Event] | None = None,
    ) -> list[Message]:
        """Converts an observation into a message format that can be sent to the LLM.

        This method handles different types of observations and formats them appropriately:
        - CmdOutputObservation: Formats command execution results with exit codes
        - IPythonRunCellObservation: Formats IPython cell execution results, replacing base64 images
        - FileEditObservation: Formats file editing results
        - FileReadObservation: Formats file reading results from openhands-aci
        - AgentDelegateObservation: Formats results from delegated agent tasks
        - ErrorObservation: Formats error messages from failed actions
        - UserRejectObservation: Formats user rejection messages

        In function calling mode, observations with tool_call_metadata are stored in
        tool_call_id_to_message for later processing instead of being returned immediately.

        Args:
            obs: The observation to convert
            tool_call_id_to_message: Dictionary mapping tool call IDs to their corresponding messages (used in function calling mode)
            max_message_chars: The maximum number of characters in the content of an observation included in the prompt to the LLM
            vision_is_active: Whether vision is active in the LLM. If True, image URLs will be included
            enable_som_visual_browsing: Whether to enable visual browsing for the SOM model
            current_index: The index of the current event in the events list (for deduplication)
            events: The list of all events (for deduplication)

        Returns:
            list[Message]: A list containing the formatted message(s) for the observation.
                May be empty if the observation is handled as a tool response in function calling mode.

        Raises:
            ValueError: If the observation type is unknown
        """
        message: Message

        if isinstance(obs, CmdOutputObservation):
            # if it doesn't have tool call metadata, it was triggered by a user action
            if obs.tool_call_metadata is None:
                text = truncate_content(
                    f'\nObserved result of command executed by user:\n{obs.to_agent_observation()}',
                    max_message_chars,
                )
            else:
                text = truncate_content(obs.to_agent_observation(), max_message_chars)
            message = Message(role='user', content=[TextContent(text=text)])
        # FIXME: This is a temporary solution to test MCP. Not sure if it's the best way to do it.
        elif isinstance(obs, MCPObservation):
            # logger.warning(f'MCPObservation: {obs}')
            message = Message(role='assistant', content=[TextContent(text=obs.content)])
        elif isinstance(obs, PlaywrightMcpBrowserScreenshotObservation):
            text = 'Image: Current webpage screenshot\n'
            screenshot_content = json.loads(obs.content)
            logger.debug(
                f'screenshot_content in conversation_memory: {screenshot_content}'
            )
            if 'url' in screenshot_content:
                text += f'URL: {screenshot_content["url"]}\n'

            # We don't actually need to screenshot fed into the LLM. We can use snapshots. Meanwhile, the screenshot will be streamed to the user.
            message = Message(
                role='assistant',
                content=[
                    TextContent(text=text),
                ],
            )
        elif isinstance(obs, IPythonRunCellObservation):
            text = obs.content
            # replace base64 images with a placeholder
            splitted = text.split('\n')
            for i, line in enumerate(splitted):
                if '![image](data:image/png;base64,' in line:
                    splitted[i] = (
                        '![image](data:image/png;base64, ...) already displayed to user'
                    )
            text = '\n'.join(splitted)
            text = truncate_content(text, max_message_chars)
            message = Message(role='user', content=[TextContent(text=text)])
        elif isinstance(obs, FileEditObservation):
            text = truncate_content(str(obs), max_message_chars)
            message = Message(role='user', content=[TextContent(text=text)])
        elif isinstance(obs, FileReadObservation):
            message = Message(
                role='user', content=[TextContent(text=obs.content)]
            )  # Content is already truncated by openhands-aci
        elif isinstance(obs, BrowserOutputObservation):
            text = obs.get_agent_obs_text()
            if (
                obs.trigger_by_action == ActionType.BROWSE_INTERACTIVE
                and enable_som_visual_browsing
                and vision_is_active
            ):
                text += 'Image: Current webpage screenshot (Note that only visible portion of webpage is present in the screenshot. You may need to scroll to view the remaining portion of the web-page.)\n'
                message = Message(
                    role='user',
                    content=[
                        TextContent(text=text),
                        ImageContent(
                            image_urls=[
                                # show set of marks if it exists
                                # otherwise, show raw screenshot when using vision-supported model
                                obs.set_of_marks
                                if obs.set_of_marks is not None
                                and len(obs.set_of_marks) > 0
                                else obs.screenshot
                            ]
                        ),
                    ],
                )
                logger.debug(
                    f'Vision enabled for browsing, showing {"set of marks" if obs.set_of_marks and len(obs.set_of_marks) > 0 else "screenshot"}'
                )
            else:
                message = Message(
                    role='user',
                    content=[TextContent(text=text)],
                )
                logger.debug('Vision disabled for browsing, showing text')
        elif isinstance(obs, AgentDelegateObservation):
            text = truncate_content(
                obs.outputs['content'] if 'content' in obs.outputs else '',
                max_message_chars,
            )
            message = Message(role='user', content=[TextContent(text=text)])
        elif isinstance(obs, AgentThinkObservation):
            text = truncate_content(obs.content, max_message_chars)
            message = Message(role='user', content=[TextContent(text=text)])
        elif isinstance(obs, ErrorObservation):
            text = truncate_content(obs.content, max_message_chars)
            text += '\n[Error occurred in processing last action]'
            message = Message(role='user', content=[TextContent(text=text)])
        elif isinstance(obs, UserRejectObservation):
            text = 'OBSERVATION:\n' + truncate_content(obs.content, max_message_chars)
            text += '\n[Last action has been rejected by the user]'
            message = Message(role='user', content=[TextContent(text=text)])
        elif isinstance(obs, AgentCondensationObservation):
            text = truncate_content(obs.content, max_message_chars)
            message = Message(role='user', content=[TextContent(text=text)])
        elif (
            isinstance(obs, RecallObservation)
            and self.agent_config.enable_prompt_extensions
        ):
            if obs.recall_type == RecallType.WORKSPACE_CONTEXT:
                # everything is optional, check if they are present
                if obs.repo_name or obs.repo_directory:
                    repo_info = RepositoryInfo(
                        repo_name=obs.repo_name or '',
                        repo_directory=obs.repo_directory or '',
                    )
                else:
                    repo_info = None

                date = obs.date

                if obs.runtime_hosts or obs.additional_agent_instructions:
                    runtime_info = RuntimeInfo(
                        available_hosts=obs.runtime_hosts,
                        additional_agent_instructions=obs.additional_agent_instructions,
                        date=date,
                    )
                else:
                    runtime_info = RuntimeInfo(date=date)

                repo_instructions = (
                    obs.repo_instructions if obs.repo_instructions else ''
                )

                # Have some meaningful content before calling the template
                has_repo_info = repo_info is not None and (
                    repo_info.repo_name or repo_info.repo_directory
                )
                has_runtime_info = runtime_info is not None and (
                    runtime_info.available_hosts
                    or runtime_info.additional_agent_instructions
                )
                has_repo_instructions = bool(repo_instructions.strip())

                # Filter and process microagent knowledge
                filtered_agents = []
                if obs.microagent_knowledge:
                    # Exclude disabled microagents
                    filtered_agents = [
                        agent
                        for agent in obs.microagent_knowledge
                        if agent.name not in self.agent_config.disabled_microagents
                    ]

                has_microagent_knowledge = bool(filtered_agents)

                # Generate appropriate content based on what is present
                message_content = []

                # Build the workspace context information
                if has_repo_info or has_runtime_info or has_repo_instructions:
                    formatted_workspace_text = (
                        self.prompt_manager.build_workspace_context(
                            repository_info=repo_info,
                            runtime_info=runtime_info,
                            repo_instructions=repo_instructions,
                        )
                    )
                    message_content.append(TextContent(text=formatted_workspace_text))

                # Add microagent knowledge if present
                if has_microagent_knowledge:
                    formatted_microagent_text = (
                        self.prompt_manager.build_microagent_info(
                            triggered_agents=filtered_agents,
                        )
                    )
                    message_content.append(TextContent(text=formatted_microagent_text))

                # Return the combined message if we have any content
                if message_content:
                    message = Message(role='user', content=message_content)
                else:
                    return []
            elif obs.recall_type == RecallType.KNOWLEDGE:
                # Use prompt manager to build the microagent info
                # First, filter out agents that appear in earlier RecallObservations
                filtered_agents = self._filter_agents_in_microagent_obs(
                    obs, current_index, events or []
                )

                # Create and return a message if there is microagent knowledge to include
                if filtered_agents:
                    # Exclude disabled microagents
                    filtered_agents = [
                        agent
                        for agent in filtered_agents
                        if agent.name not in self.agent_config.disabled_microagents
                    ]

                    # Only proceed if we still have agents after filtering out disabled ones
                    if filtered_agents:
                        formatted_text = self.prompt_manager.build_microagent_info(
                            triggered_agents=filtered_agents,
                        )

                        return [
                            Message(
                                role='user', content=[TextContent(text=formatted_text)]
                            )
                        ]

                # Return empty list if no microagents to include or all were disabled
                return []
        elif (
            isinstance(obs, RecallObservation)
            and not self.agent_config.enable_prompt_extensions
        ):
            # If prompt extensions are disabled, we don't add any additional info
            # TODO: test this
            return []
        else:
            # If an observation message is not returned, it will cause an error
            # when the LLM tries to return the next message
            raise ValueError(f'Unknown observation type: {type(obs)}')

        # Update the message as tool response properly
        if (tool_call_metadata := getattr(obs, 'tool_call_metadata', None)) is not None:
            tool_call_id_to_message[tool_call_metadata.tool_call_id] = Message(
                role='tool',
                content=message.content,
                tool_call_id=tool_call_metadata.tool_call_id,
                name=tool_call_metadata.function_name,
            )
            # No need to return the observation message
            # because it will be added by get_action_message when all the corresponding
            # tool calls in the SAME request are processed
            return []

        return [message]

    def apply_prompt_caching(self, messages: list[Message]) -> None:
        """Applies caching breakpoints to the messages.

        For new Anthropic API, we only need to mark the last user or tool message as cacheable.
        """
        # NOTE: this is only needed for anthropic
        for message in reversed(messages):
            if message.role in ('user', 'tool'):
                message.content[
                    -1
                ].cache_prompt = True  # Last item inside the message content
                break

    def _filter_agents_in_microagent_obs(
        self, obs: RecallObservation, current_index: int, events: list[Event]
    ) -> list[MicroagentKnowledge]:
        """Filter out agents that appear in earlier RecallObservations.

        Args:
            obs: The current RecallObservation to filter
            current_index: The index of the current event in the events list
            events: The list of all events

        Returns:
            list[MicroagentKnowledge]: The filtered list of microagent knowledge
        """
        if obs.recall_type != RecallType.KNOWLEDGE:
            return obs.microagent_knowledge

        # For each agent in the current microagent observation, check if it appears in any earlier microagent observation
        filtered_agents = []
        for agent in obs.microagent_knowledge:
            # Keep this agent if it doesn't appear in any earlier observation
            # that is, if this is the first microagent observation with this microagent
            if not self._has_agent_in_earlier_events(agent.name, current_index, events):
                filtered_agents.append(agent)

        return filtered_agents

    def _has_agent_in_earlier_events(
        self, agent_name: str, current_index: int, events: list[Event]
    ) -> bool:
        """Check if an agent appears in any earlier RecallObservation in the event list.

        Args:
            agent_name: The name of the agent to look for
            current_index: The index of the current event in the events list
            events: The list of all events

        Returns:
            bool: True if the agent appears in an earlier RecallObservation, False otherwise
        """
        for event in events[:current_index]:
            # Note that this check includes the WORKSPACE_CONTEXT
            if isinstance(event, RecallObservation):
                if any(
                    agent.name == agent_name for agent in event.microagent_knowledge
                ):
                    return True
        return False

    @staticmethod
    def _filter_unmatched_tool_calls(
        messages: list[Message],
    ) -> Generator[Message, None, None]:
        """Filter out tool calls that don't have matching tool responses and vice versa.

        This ensures that every tool_call_id in a tool message has a corresponding tool_calls[].id
        in an assistant message, and vice versa. The original list is unmodified, when tool_calls is
        updated the message is copied.

        This does not remove items with id set to None.
        """
        tool_call_ids = {
            tool_call.id
            for message in messages
            if message.tool_calls
            for tool_call in message.tool_calls
            if message.role == 'assistant' and tool_call.id
        }
        tool_response_ids = {
            message.tool_call_id
            for message in messages
            if message.role == 'tool' and message.tool_call_id
        }

        for message in messages:
            # Remove tool messages with no matching assistant tool call
            if message.role == 'tool' and message.tool_call_id:
                if message.tool_call_id in tool_call_ids:
                    yield message

            # Remove assistant tool calls with no matching tool response
            elif message.role == 'assistant' and message.tool_calls:
                all_tool_calls_match = all(
                    tool_call.id in tool_response_ids
                    for tool_call in message.tool_calls
                )
                if all_tool_calls_match:
                    yield message
                else:
                    matched_tool_calls = [
                        tool_call
                        for tool_call in message.tool_calls
                        if tool_call.id in tool_response_ids
                    ]

                    if matched_tool_calls:
                        # Keep an updated message if there are tools calls left
                        yield message.model_copy(
                            update={'tool_calls': matched_tool_calls}
                        )
            else:
                # Any other case is kept
                yield message<|MERGE_RESOLUTION|>--- conflicted
+++ resolved
@@ -1,15 +1,28 @@
-<<<<<<< HEAD
-import json
-=======
-from typing import Generator
->>>>>>> 68512154
-
-from litellm import ModelResponse
-
-from openhands.core.config.agent_config import AgentConfig
-from openhands.core.logger import openhands_logger as logger
-from openhands.core.message import ImageContent, Message, TextContent
-from openhands.core.schema import ActionType
+from openhands.utils.prompt import PromptManager, RepositoryInfo, RuntimeInfo
+from openhands.events.serialization.event import truncate_content
+from openhands.events.observation.playwright_mcp import (
+    PlaywrightMcpBrowserScreenshotObservation,
+)
+from openhands.events.observation.observation import Observation
+from openhands.events.observation.mcp import MCPObservation
+from openhands.events.observation.error import ErrorObservation
+from openhands.events.observation.agent import (
+    MicroagentKnowledge,
+    RecallObservation,
+)
+from openhands.events.observation import (
+    AgentCondensationObservation,
+    AgentDelegateObservation,
+    AgentThinkObservation,
+    BrowserOutputObservation,
+    CmdOutputObservation,
+    FileEditObservation,
+    FileReadObservation,
+    IPythonRunCellObservation,
+    UserRejectObservation,
+)
+from openhands.events.event import Event, RecallType
+from openhands.events.action.mcp import McpAction
 from openhands.events.action import (
     Action,
     AgentDelegateAction,
@@ -23,31 +36,16 @@
     IPythonRunCellAction,
     MessageAction,
 )
-from openhands.events.action.mcp import McpAction
-from openhands.events.event import Event, RecallType
-from openhands.events.observation import (
-    AgentCondensationObservation,
-    AgentDelegateObservation,
-    AgentThinkObservation,
-    BrowserOutputObservation,
-    CmdOutputObservation,
-    FileEditObservation,
-    FileReadObservation,
-    IPythonRunCellObservation,
-    UserRejectObservation,
-)
-from openhands.events.observation.agent import (
-    MicroagentKnowledge,
-    RecallObservation,
-)
-from openhands.events.observation.error import ErrorObservation
-from openhands.events.observation.mcp import MCPObservation
-from openhands.events.observation.observation import Observation
-from openhands.events.observation.playwright_mcp import (
-    PlaywrightMcpBrowserScreenshotObservation,
-)
-from openhands.events.serialization.event import truncate_content
-from openhands.utils.prompt import PromptManager, RepositoryInfo, RuntimeInfo
+from openhands.core.schema import ActionType
+from openhands.core.message import ImageContent, Message, TextContent
+from openhands.core.logger import openhands_logger as logger
+from openhands.core.config.agent_config import AgentConfig
+from litellm import ModelResponse
+from typing import Generator
+import json
+<< << << < HEAD
+== == == =
+>>>>>> > 6851215410237b5be69a8a0028f6e4e3489c4c22
 
 
 class ConversationMemory:
